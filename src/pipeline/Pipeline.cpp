--- conflicted
+++ resolved
@@ -93,7 +93,6 @@
 
 Pipeline::Pipeline(const PipelineParams& params,
                    bool parallel_run)
-<<<<<<< HEAD
     : backend_type_(params.backend_type_),
       vio_frontend_(nullptr),
       vio_backend_(nullptr),
@@ -114,42 +113,9 @@
       mesher_input_queue_("mesher_input_queue"),
       mesher_output_queue_("mesher_output_queue"),
       visualizer_input_queue_("visualizer_input_queue"),
-      visualizer_output_queue_("visualizer_output_queue") {
-  if (FLAGS_deterministic_random_number_generator) setDeterministicPipeline();
-  if (FLAGS_log_output) logger_.openLogFiles();
-
-=======
-  : dataset_(CHECK_NOTNULL(dataset)),
-    vio_frontend_(nullptr),
-    vio_backend_(nullptr),
-    mesher_(),
-    visualizer_(static_cast<VisualizationType>(FLAGS_viz_type),
-                dataset->getBackendType()),
-    stereo_frontend_thread_(nullptr),
-    wrapped_thread_(nullptr),
-    backend_thread_(nullptr),
-    mesher_thread_(nullptr),
-    parallel_run_(parallel_run),
-    stereo_frontend_input_queue_("stereo_frontend_input_queue"),
-    stereo_frontend_output_queue_("stereo_frontend_output_queue"),
-    initialization_frontend_output_queue_("initialization_frontend_output_queue"),
-    backend_input_queue_("backend_input_queue"),
-    backend_output_queue_("backend_output_queue"),
-    mesher_input_queue_("mesher_input_queue"),
-    mesher_output_queue_("mesher_output_queue"),
-    visualizer_input_queue_("visualizer_input_queue"),
-    visualizer_output_queue_("visualizer_output_queue"),
-    timestamp_lkf_(-1),
-    timestamp_lkf_published_(-1) {
-  if (FLAGS_deterministic_random_number_generator) setDeterministicPipeline();
-  if (FLAGS_log_output) logger_.openLogFiles();
-
-  frontend_params_ = dataset_->getFrontendParams();
-  backend_params_ = dataset_->getBackendParams();
-
-  // initialization_packet_.clear();
-
->>>>>>> c970deb5
+      visualizer_output_queue_("visualizer_output_queue"),
+      timestamp_lkf_(-1),
+      timestamp_lkf_published_(-1) {
   // Instantiate stereo tracker (class that tracks implements estimation
   // front-end) and print parameters.
   // TODO remove hardcoded saveImages, use gflag.
@@ -440,11 +406,7 @@
     // Find regularities in the mesh if we are using RegularVIO backend.
     // TODO create a new class that is mesh segmenter or plane extractor.
     if (FLAGS_extract_planes_from_the_scene) {
-<<<<<<< HEAD
       CHECK_EQ(backend_type_, 1);  // Use Regular VIO
-=======
-      DCHECK_EQ(dataset_->getBackendType(), 1);  // Use Regular VIO
->>>>>>> c970deb5
       mesher_.clusterPlanesFromMesh(&planes_, points_with_id_VIO);
     } else {
       LOG_IF_EVERY_N(WARNING,
@@ -627,55 +589,12 @@
 
   ///////////////////////////// GT ////////////////////////////////////////////
   // Initialize Backend using GT if available.
-<<<<<<< HEAD
   std::shared_ptr<gtNavState> initialStateGT = std::shared_ptr<gtNavState>(nullptr);
-
-  // TODO: Include flag to start from external pose estimate (ROS)
-  // if (flag_init_gt = 0) {
-  //    LOG(INFO) << "Initialize pipeline with possible GT.";
-  //
-  //} else {
-  //    // Initialize Backend using External Pose Estimate if available.
-  //    LOG(INFO) << "Initialize pipeline with external navstate estimate.";
-  //    initialStateGT = std::make_shared<gtNavState>(gtNavState(
-  //          stereo_imu_sync_packet.getReinitPacket().getReinitPose(),
-  //          stereo_imu_sync_packet.getReinitPacket().getReinitVel(),
-  //          stereo_imu_sync_packet.getReinitPacket().getReinitBias()))
-  //}
-
-  initBackend(
-      &vio_backend_, stereo_frame_lkf.getBPoseCamLRect(),
-      stereo_frame_lkf.getLeftUndistRectCamMat(),
-      stereo_frame_lkf.getBaseline(), *backend_params_, &initialStateGT,
-      stereo_imu_sync_packet.getStereoFrame().getTimestamp(),
-      stereo_imu_sync_packet.getImuAccGyr());  // No timestamps needed for IMU?
-  vio_backend_->registerImuBiasUpdateCallback(
-      std::bind(&StereoVisionFrontEnd::updateImuBias,
-                // Send a cref: constant reference because vio_frontend_ is
-                // not copyable.
-                std::cref(*vio_frontend_), std::placeholders::_1));
-
-  ////////////////// DEBUG INITIALIZATION //////////////////////////////////
-  if (FLAGS_log_output) {
-    logger_.displayInitialStateVioInfo(
-        vio_backend_, *CHECK_NOTNULL(initialStateGT.get()),
-        stereo_imu_sync_packet.getImuAccGyr(),
-        stereo_imu_sync_packet.getStereoFrame().getTimestamp());
-    // Store latest pose estimate.
-    logger_.W_Pose_Bprevkf_vio_ = vio_backend_->getWPoseBLkf();
-  }
-=======
-  std::shared_ptr<gtNavState> initialStateGT =
-      dataset_->isGroundTruthAvailable()?
-        std::make_shared<gtNavState>(dataset_->getGroundTruthState(
-                     stereo_imu_sync_packet.getStereoFrame().getTimestamp())) :
-                     std::shared_ptr<gtNavState>(nullptr);
 
   ///////////////////////////// BACKEND //////////////////////////////////////
   // Initialize backend with pose estimate from gravity alignment
   initializeVioBackend(stereo_imu_sync_packet, initialStateGT, 
                         stereo_frame_lkf);
->>>>>>> c970deb5
 
   return true;
 }
