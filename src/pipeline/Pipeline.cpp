/* ----------------------------------------------------------------------------
 * Copyright 2017, Massachusetts Institute of Technology,
 * Cambridge, MA 02139
 * All Rights Reserved
 * Authors: Luca Carlone, et al. (see THANKS for the full author list)
 * See LICENSE for the license information
 * -------------------------------------------------------------------------- */

/**
 * @file   Pipeline.cpp
 * @brief  Implements VIO pipeline workflow.
 * @author Antoni Rosinol
 */

#include "kimera-vio/pipeline/Pipeline.h"

#include <future>
#include <memory>
#include <string>
#include <utility>
#include <vector>

#include <gflags/gflags.h>
#include <glog/logging.h>

#include <gtsam/geometry/Pose3.h>

#include "kimera-vio/backend/VioBackEndFactory.h"
#include "kimera-vio/frontend/VisionFrontEndFactory.h"
#include "kimera-vio/mesh/MesherFactory.h"
#include "kimera-vio/utils/Statistics.h"
#include "kimera-vio/utils/Timer.h"
#include "kimera-vio/visualizer/DisplayFactory.h"
#include "kimera-vio/visualizer/Visualizer3D.h"
#include "kimera-vio/visualizer/Visualizer3DFactory.h"

DEFINE_bool(log_output, false, "Log output to CSV files.");
DEFINE_bool(extract_planes_from_the_scene,
            false,
            "Whether to use structural regularities in the scene,"
            "currently only planes.");

DEFINE_bool(visualize, true, "Enable overall visualization.");
DEFINE_bool(visualize_lmk_type, false, "Enable landmark type visualization.");
DEFINE_int32(viz_type,
             0,
             "0: MESH2DTo3Dsparse, get a 3D mesh from a 2D triangulation of "
             "the (right-VALID).\n"
             "1: POINTCLOUD, visualize 3D VIO points (no repeated point)\n"
             "are re-plotted at every frame).\n"
             "keypoints in the left frame and filters out triangles \n"
             "2: NONE, does not visualize map.");

DEFINE_bool(deterministic_random_number_generator,
            false,
            "If true the random number generator will consistently output the "
            "same sequence of pseudo-random numbers for every run (use it to "
            "have repeatable output). If false the random number generator "
            "will output a different sequence for each run.");
DEFINE_int32(min_num_obs_for_mesher_points,
             4,
             "Minimum number of observations for a smart factor's landmark to "
             "to be used as a 3d point to consider for the mesher.");

DEFINE_bool(use_lcd,
            false,
            "Enable LoopClosureDetector processing in pipeline.");

namespace VIO {

Pipeline::Pipeline(const VioParams& params,
                   Visualizer3D::UniquePtr&& visualizer,
                   DisplayBase::UniquePtr&& displayer)
    : backend_params_(params.backend_params_),
      frontend_params_(params.frontend_params_),
      imu_params_(params.imu_params_),
      backend_type_(static_cast<BackendType>(params.backend_type_)),
      parallel_run_(params.parallel_run_),
      stereo_camera_(nullptr),
      data_provider_module_(nullptr),
      vio_frontend_module_(nullptr),
      stereo_frontend_input_queue_("stereo_frontend_input_queue"),
      vio_backend_module_(nullptr),
      backend_input_queue_("backend_input_queue"),
      mesher_module_(nullptr),
      lcd_module_(nullptr),
      visualizer_module_(nullptr),
      display_input_queue_("display_input_queue"),
      display_module_(nullptr),
      shutdown_pipeline_cb_(nullptr),
      frontend_thread_(nullptr),
      backend_thread_(nullptr),
      mesher_thread_(nullptr),
      lcd_thread_(nullptr),
<<<<<<< HEAD
      visualizer_thread_(nullptr),
      parallel_run_(params.parallel_run_),
      stereo_frontend_input_queue_("stereo_frontend_input_queue"),
      initialization_frontend_output_queue_(
          "initialization_frontend_output_queue",
          false),
      backend_input_queue_("backend_input_queue"),
      display_input_queue_("display_input_queue") {
  if (FLAGS_deterministic_random_number_generator) setDeterministicPipeline();
=======
      visualizer_thread_(nullptr) {
  if (FLAGS_deterministic_random_number_generator) {
    setDeterministicPipeline();
  }
>>>>>>> fd348b11

  //! Create Stereo Camera
  CHECK_EQ(params.camera_params_.size(), 2u) << "Only stereo camera support.";
  stereo_camera_ = VIO::make_unique<StereoCamera>(
      params.camera_params_.at(0),
      params.camera_params_.at(1),
      params.frontend_params_.stereo_matching_params_);

  //! Create DataProvider
  data_provider_module_ = VIO::make_unique<DataProviderModule>(
      &stereo_frontend_input_queue_,
      "Data Provider",
      parallel_run_,
      // TODO(Toni): these params should not be sent...
      params.frontend_params_.stereo_matching_params_);

  data_provider_module_->registerVioPipelineCallback(
      std::bind(&Pipeline::spinOnce, this, std::placeholders::_1));

  //! Create frontend
  vio_frontend_module_ = VIO::make_unique<StereoVisionFrontEndModule>(
      &stereo_frontend_input_queue_,
      parallel_run_,
      VisionFrontEndFactory::createFrontend(
          params.frontend_type_,
          params.imu_params_,
          gtsam::imuBias::ConstantBias(),
          params.frontend_params_,
          params.camera_params_.at(0),
          FLAGS_visualize ? &display_input_queue_ : nullptr,
          FLAGS_log_output));
  auto& backend_input_queue = backend_input_queue_;  //! for the lambda below
  vio_frontend_module_->registerOutputCallback([&backend_input_queue](
      const FrontendOutput::Ptr& output) {
    CHECK(output);
    if (output->is_keyframe_) {
      //! Only push to backend input queue if it is a keyframe!
      backend_input_queue.push(VIO::make_unique<BackendInput>(
          output->stereo_frame_lkf_.getTimestamp(),
          output->status_stereo_measurements_,
          output->tracker_status_,
          output->pim_,
          output->imu_acc_gyrs_,
          output->relative_pose_body_stereo_));
    } else {
      VLOG(5) << "Frontend did not output a keyframe, skipping backend input.";
    }
  });

  //! Params for what the backend outputs.
  // TODO(Toni): put this into backend params.
  BackendOutputParams backend_output_params(
      static_cast<VisualizationType>(FLAGS_viz_type) !=
          VisualizationType::kNone,
      FLAGS_min_num_obs_for_mesher_points,
      FLAGS_visualize && FLAGS_visualize_lmk_type);

  //! Create backend
  CHECK(backend_params_);
  vio_backend_module_ = VIO::make_unique<VioBackEndModule>(
      &backend_input_queue_,
      parallel_run_,
      BackEndFactory::createBackend(backend_type_,
                                    // These two should be given by parameters.
                                    stereo_camera_->getLeftCamRectPose(),
                                    stereo_camera_->getStereoCalib(),
                                    *backend_params_,
                                    imu_params_,
                                    backend_output_params,
                                    FLAGS_log_output));
  vio_backend_module_->registerOnFailureCallback(
      std::bind(&Pipeline::signalBackendFailure, this));
  vio_backend_module_->registerImuBiasUpdateCallback(
      std::bind(&StereoVisionFrontEndModule::updateImuBias,
                // Send a cref: constant reference bcs updateImuBias is const
                std::cref(*CHECK_NOTNULL(vio_frontend_module_.get())),
                std::placeholders::_1));

  if (static_cast<VisualizationType>(FLAGS_viz_type) ==
      VisualizationType::kMesh2dTo3dSparse) {
    mesher_module_ = VIO::make_unique<MesherModule>(
        parallel_run_,
        MesherFactory::createMesher(
            MesherType::PROJECTIVE,
            MesherParams(stereo_camera_->getLeftCamRectPose(),
                         params.camera_params_.at(0u).image_size_)));
    //! Register input callbacks
    vio_backend_module_->registerOutputCallback(
        std::bind(&MesherModule::fillBackendQueue,
                  std::ref(*CHECK_NOTNULL(mesher_module_.get())),
                  std::placeholders::_1));
    vio_frontend_module_->registerOutputCallback(
        std::bind(&MesherModule::fillFrontendQueue,
                  std::ref(*CHECK_NOTNULL(mesher_module_.get())),
                  std::placeholders::_1));
  }

  if (FLAGS_visualize) {
    visualizer_module_ = VIO::make_unique<VisualizerModule>(
        //! Send ouput of visualizer to the display_input_queue_
        &display_input_queue_,
        parallel_run_,
        // Use given visualizer if any
        visualizer ? std::move(visualizer)
                   : VisualizerFactory::createVisualizer(
                         VisualizerType::OpenCV,
                         // TODO(Toni): bundle these three params in
                         // VisualizerParams...
                         static_cast<VisualizationType>(FLAGS_viz_type),
                         backend_type_));
    //! Register input callbacks
    vio_backend_module_->registerOutputCallback(
        std::bind(&VisualizerModule::fillBackendQueue,
                  std::ref(*CHECK_NOTNULL(visualizer_module_.get())),
                  std::placeholders::_1));
    vio_frontend_module_->registerOutputCallback(
        std::bind(&VisualizerModule::fillFrontendQueue,
                  std::ref(*CHECK_NOTNULL(visualizer_module_.get())),
                  std::placeholders::_1));
    if (mesher_module_) {
      mesher_module_->registerOutputCallback(
          std::bind(&VisualizerModule::fillMesherQueue,
                    std::ref(*CHECK_NOTNULL(visualizer_module_.get())),
                    std::placeholders::_1));
    }
    //! Actual displaying of visual data is done in the main thread.
    display_module_ = VIO::make_unique<DisplayModule>(
        &display_input_queue_,
        nullptr,
        parallel_run_,
        // Use given displayer if any
        displayer
            ? std::move(displayer)
            : DisplayFactory::makeDisplay(DisplayType::kOpenCV,
                                          std::bind(&Pipeline::shutdown, this),
                                          OpenCv3dDisplayParams()));
  }

  if (FLAGS_use_lcd) {
    lcd_module_ = VIO::make_unique<LcdModule>(
        parallel_run_,
        LcdFactory::createLcd(LoopClosureDetectorType::BoW,
                              params.lcd_params_,
                              FLAGS_log_output));
    //! Register input callbacks
    vio_backend_module_->registerOutputCallback(
        std::bind(&LcdModule::fillBackendQueue,
                  std::ref(*CHECK_NOTNULL(lcd_module_.get())),
                  std::placeholders::_1));
    vio_frontend_module_->registerOutputCallback(
        std::bind(&LcdModule::fillFrontendQueue,
                  std::ref(*CHECK_NOTNULL(lcd_module_.get())),
                  std::placeholders::_1));
  }

  // All modules are ready, launch threads! If the parallel_run flag is set to
  // false this will not do anything.
  launchThreads();
}

/* -------------------------------------------------------------------------- */
Pipeline::~Pipeline() {
  LOG(INFO) << "Pipeline destructor called.";
  // Shutdown pipeline if it is not already down.
  if (!shutdown_) {
    shutdown();
  } else {
    LOG(INFO) << "Manual shutdown was requested.";
  }
}

/* -------------------------------------------------------------------------- */
void Pipeline::spinOnce(StereoImuSyncPacket::UniquePtr stereo_imu_sync_packet) {
  CHECK(stereo_imu_sync_packet);
  if (!shutdown_) {
    // Push to stereo frontend input queue.
    VLOG(2) << "Push input payload to Frontend.";
    stereo_frontend_input_queue_.pushBlockingIfFull(
        std::move(stereo_imu_sync_packet), 5u);

    if (!parallel_run_) {
      // Run the pipeline sequentially.
      spinSequential();
    }
  } else {
    LOG(WARNING) << "Not spinning pipeline as it's been shutdown.";
  }
}

// Returns whether the visualizer_ is running or not. While in parallel mode,
// it does not return unless shutdown.
bool Pipeline::spinViz() {
  if (display_module_) {
    return display_module_->spin();
  }
  return true;
}

/* -------------------------------------------------------------------------- */
void Pipeline::spinSequential() {
  // Spin once each pipeline module.
  // CHECK(data_provider_module_);
  // data_provider_module_->spin();

  CHECK(vio_frontend_module_);
  vio_frontend_module_->spin();

  CHECK(vio_backend_module_);
  vio_backend_module_->spin();

  if (mesher_module_) mesher_module_->spin();

  if (lcd_module_) lcd_module_->spin();

  if (visualizer_module_) visualizer_module_->spin();

  if (display_module_) display_module_->spin();
}

bool Pipeline::shutdownWhenFinished(const int& sleep_time_ms,
                                    const bool& print_stats) {
  // This is a very rough way of knowing if we have finished...
  // Since threads might be in the middle of processing data while we
  // query if the queues are empty.
  // Check every 0.5 seconds if all queues are empty.
  // Time to sleep between queries to the queues [in milliseconds].
  LOG(INFO) << "Shutting down VIO pipeline once processing has finished.";

  bool lcd_and_lcd_input_finished = true;
  if (lcd_module_) {
    lcd_and_lcd_input_finished = false;
  }

  CHECK(data_provider_module_);
  CHECK(vio_frontend_module_);
  CHECK(vio_backend_module_);

  while (
      !shutdown_ &&         // Loop while not explicitly shutdown.
      is_backend_ok_ &&     // Loop while backend is fine.
      (!isInitialized() ||  // Pipeline is not initialized and
                            // data is not yet consumed.
       !(!data_provider_module_->isWorking() &&
         (stereo_frontend_input_queue_.isShutdown() ||
          stereo_frontend_input_queue_.empty()) &&
         !vio_frontend_module_->isWorking() &&
         (backend_input_queue_.isShutdown() || backend_input_queue_.empty()) &&
         !vio_backend_module_->isWorking() &&
         (mesher_module_ ? !mesher_module_->isWorking() : true) &&
         (lcd_module_ ? !lcd_module_->isWorking() : true) &&
         (visualizer_module_ ? !visualizer_module_->isWorking() : true) &&
         (display_input_queue_.isShutdown() || display_input_queue_.empty()) &&
         (display_module_ ? !display_module_->isWorking() : true)))) {
    // Note that the values in the log below might be different than the
    // evaluation above since they are separately evaluated at different times.
    VLOG(1) << "shutdown_: " << shutdown_ << '\n'
            << "VIO pipeline status: \n"
            << "Pipeline initialized? " << isInitialized() << '\n'
            << "Frontend initialized? " << vio_frontend_module_->isInitialized()
            << '\n'
            << "Backend initialized? " << vio_backend_module_->isInitialized()
            << '\n'
            << "Data provider is working? "
            << data_provider_module_->isWorking() << '\n'
            << "Frontend input queue shutdown? "
            << stereo_frontend_input_queue_.isShutdown() << '\n'
            << "Frontend input queue empty? "
            << stereo_frontend_input_queue_.empty() << '\n'
            << "Frontend is working? " << vio_frontend_module_->isWorking()
            << '\n'
            << "Backend Input queue shutdown? "
            << backend_input_queue_.isShutdown() << '\n'
            << "Backend Input queue empty? " << backend_input_queue_.empty()
            << '\n'
            << "Backend is working? " << vio_backend_module_->isWorking()
            << '\n'
            << "Mesher is working? "
            << (mesher_module_ ? mesher_module_->isWorking() : false) << '\n'
            << "LCD is working? "
            << (lcd_module_ ? lcd_module_->isWorking() : false) << '\n'
            << "Visualizer is working? "
            << (visualizer_module_ ? visualizer_module_->isWorking() : false)
            << '\n'
            << "Display Input queue shutdown? "
            << display_input_queue_.isShutdown() << '\n'
            << "Display Input queue empty? " << display_input_queue_.empty()
            << '\n'
            << "Displayer is working? "
            << (display_module_ ? display_module_->isWorking() : false);

    VLOG_IF(5, mesher_module_)
        << "Mesher is working? " << mesher_module_->isWorking();

    VLOG_IF(5, lcd_module_)
        << "LoopClosureDetector is working? " << lcd_module_->isWorking();

    VLOG_IF(5, visualizer_module_)
        << "Visualizer is working? " << visualizer_module_->isWorking();

    VLOG_IF(5, display_module_)
        << "Visualizer is working? " << display_module_->isWorking();

    // Print all statistics
    if (print_stats) LOG(INFO) << utils::Statistics::Print();
    std::this_thread::sleep_for(std::chrono::milliseconds(sleep_time_ms));

    if (!parallel_run_) {
      // Don't break, otw we will shutdown the pipeline.
      return false;
    }
  }
  LOG(INFO) << "Shutting down VIO, reason: input is empty and threads are "
               "idle.";
  VLOG(1) << "shutdown_: " << shutdown_ << '\n'
          << "VIO pipeline status: \n"
          << "Pipeline initialized? " << isInitialized() << '\n'
          << "Frontend initialized? " << vio_frontend_module_->isInitialized()
          << '\n'
          << "Backend initialized? " << vio_backend_module_->isInitialized()
          << '\n'
          << "Data provider is working? " << data_provider_module_->isWorking()
          << '\n'
          << "Frontend input queue shutdown? "
          << stereo_frontend_input_queue_.isShutdown() << '\n'
          << "Frontend input queue empty? "
          << stereo_frontend_input_queue_.empty() << '\n'
          << "Frontend is working? " << vio_frontend_module_->isWorking()
          << '\n'
          << "Backend Input queue shutdown? "
          << backend_input_queue_.isShutdown() << '\n'
          << "Backend Input queue empty? " << backend_input_queue_.empty()
          << '\n'
          << "Backend is working? " << vio_backend_module_->isWorking() << '\n'
          << "Mesher is working? "
          << (mesher_module_ ? mesher_module_->isWorking() : false) << '\n'
          << "LCD is working? "
          << (lcd_module_ ? lcd_module_->isWorking() : false) << '\n'
          << "Visualizer is working? "
          << (visualizer_module_ ? visualizer_module_->isWorking() : false)
          << '\n'
          << "Display Input queue shutdown? "
          << display_input_queue_.isShutdown() << '\n'
          << "Display Input queue empty? " << display_input_queue_.empty()
          << '\n'
          << "Displayer is working? "
          << (display_module_ ? display_module_->isWorking() : false);
  if (!shutdown_) shutdown();
  return true;
}

/* -------------------------------------------------------------------------- */
void Pipeline::shutdown() {
  LOG_IF(ERROR, shutdown_) << "Shutdown requested, but Pipeline was already "
                              "shutdown.";
  LOG(INFO) << "Shutting down VIO pipeline.";
  shutdown_ = true;

  // First: call registered shutdown callbacks, these are typically to signal
  // data providers that they should now die.
  if (shutdown_pipeline_cb_) {
    LOG(INFO) << "Calling registered shutdown callbacks...";
    // Mind that this will raise a SIGSEGV seg fault if the callee is destroyed.
    shutdown_pipeline_cb_();
  }

  // Second: stop data provider
  CHECK(data_provider_module_);
  data_provider_module_->shutdown();

  // Third: stop VIO's threads
  stopThreads();
  if (parallel_run_) {
    joinThreads();
  }
  LOG(INFO) << "VIO Pipeline's threads shutdown successfully.\n"
            << "VIO Pipeline successful shutdown.";
}

/* -------------------------------------------------------------------------- */
<<<<<<< HEAD
bool Pipeline::initialize(const StereoImuSyncPacket& stereo_imu_sync_packet) {
  switch (backend_params_->autoInitialize_) {
    case 0:
      // If the gtNavState is identity, the params provider probably did a
      // mistake, although it can happen that the ground truth initial pose is
      // identity! But if that is the case, create another autoInitialize value
      // for this case and send directly a identity pose...
      CHECK(!backend_params_->initial_ground_truth_state_.equals(VioNavState()))
          << "Requested initialization from Ground-Truth pose but got an "
             "identity pose: did you parse your ground-truth correctly?";
      return initializeFromGroundTruth(
          stereo_imu_sync_packet, backend_params_->initial_ground_truth_state_);
    case 1:
      return initializeFromIMU(stereo_imu_sync_packet);
    case 2:
      // Initialization using online gravity alignment.
      return initializeOnline(stereo_imu_sync_packet);
    default:
      LOG(FATAL) << "Wrong initialization mode.";
  }
  return false;
}

/* -------------------------------------------------------------------------- */
// TODO(Toni): Adapt and create better re-initialization (online) function
void Pipeline::checkReInitialize(
    const StereoImuSyncPacket& stereo_imu_sync_packet) {
  // Re-initialize pipeline if requested
  if (is_initialized_ &&
      stereo_imu_sync_packet.getReinitPacket().getReinitFlag()) {
    LOG(WARNING) << "Re-initialization triggered!";
    // Shutdown pipeline first
    shutdown();

    // Reset shutdown flags
    shutdown_ = false;
    // Set initialization flag to false
    is_initialized_ = false;
    // Set launch thread flag to false
    is_launched_ = false;
    // Reset initial id to current id
    init_frame_id_ = stereo_imu_sync_packet.getStereoFrame().getFrameId();

    // Resume threads
    CHECK(vio_frontend_module_);
    vio_frontend_module_->restart();
    CHECK(vio_backend_module_);
    vio_backend_module_->restart();
    if (mesher_module_) mesher_module_->restart();
    if (lcd_module_) lcd_module_->restart();
    if (visualizer_module_) visualizer_module_->restart();
    if (display_module_) display_module_->restart();
    // Resume pipeline
    resume();
    initialization_frontend_output_queue_.resume();
  }
}

/* -------------------------------------------------------------------------- */
bool Pipeline::initializeFromGroundTruth(
    const StereoImuSyncPacket& stereo_imu_sync_packet,
    const VioNavState& initial_ground_truth_state) {
  LOG(INFO) << "------------------- Initialize Pipeline with frame k = "
            << stereo_imu_sync_packet.getStereoFrame().getFrameId()
            << "--------------------";

  // Initialize Stereo Frontend.
  CHECK(vio_frontend_module_);
  const StereoFrame& stereo_frame_lkf =
      vio_frontend_module_->processFirstStereoFrame(
          stereo_imu_sync_packet.getStereoFrame());

  // Initialize Backend using ground-truth.
  CHECK(vio_backend_module_);
  return vio_backend_module_->initializeBackend(VioNavStateTimestamped(
      stereo_frame_lkf.getTimestamp(), initial_ground_truth_state));
}

/* -------------------------------------------------------------------------- */
// Assumes Zero Velocity & upright vehicle.
bool Pipeline::initializeFromIMU(
    const StereoImuSyncPacket& stereo_imu_sync_packet) {
  LOG(INFO) << "------------------- Initialize Pipeline with frame k = "
            << stereo_imu_sync_packet.getStereoFrame().getFrameId()
            << "--------------------";

  // Guess pose from IMU, assumes vehicle to be static.
  ImuAccGyrS imu_accgyrs = stereo_imu_sync_packet.getImuAccGyrs();
  ImuAccGyr imu_accgyr = imu_accgyrs.col(imu_accgyrs.cols() - 1);
  VioNavState initial_state_estimate =
      InitializationFromImu::getInitialStateEstimate(
          imu_accgyr,
          imu_params_.n_gravity_,
          backend_params_->roundOnAutoInitialize_);

  // Initialize Stereo Frontend.
  CHECK(vio_frontend_module_);
  const StereoFrame& stereo_frame_lkf =
      vio_frontend_module_->processFirstStereoFrame(
          stereo_imu_sync_packet.getStereoFrame());

  // Initialize Backend using IMU data.
  CHECK(vio_backend_module_);
  return vio_backend_module_->initializeBackend(VioNavStateTimestamped(
      stereo_frame_lkf.getTimestamp(), initial_state_estimate));
}

/* -------------------------------------------------------------------------- */
// TODO(Toni): move this as much as possible inside initialization...
bool Pipeline::initializeOnline(
    const StereoImuSyncPacket& stereo_imu_sync_packet) {
  int frame_id = stereo_imu_sync_packet.getStereoFrame().getFrameId();
  LOG(INFO) << "------------------- Initializing Pipeline with frame k = "
            << frame_id << "--------------------";

  CHECK(vio_frontend_module_);
  CHECK_GE(frame_id, init_frame_id_);
  CHECK_GE(init_frame_id_ + FLAGS_num_frames_vio_init, frame_id);

  // TODO(Sandro): Find a way to optimize this
  // Create ImuFrontEnd with non-zero gravity (zero bias)
  ImuFrontEnd imu_frontend_real(
      imu_params_,
      gtsam::imuBias::ConstantBias(Vector3::Zero(), Vector3::Zero()));
  CHECK_DOUBLE_EQ(imu_frontend_real.getPreintegrationGravity().norm(),
                  imu_params_.n_gravity_.norm());

  // Enforce stereo frame as keyframe for initialization
  StereoFrame stereo_frame = stereo_imu_sync_packet.getStereoFrame();
  stereo_frame.setIsKeyframe(true);
  // TODO(Toni): this is copying the packet implicitly, just to set a flag to
  // true.
  StereoImuSyncPacket::UniquePtr stereo_imu_sync_init =
      VIO::make_unique<StereoImuSyncPacket>(
          stereo_frame,
          stereo_imu_sync_packet.getImuStamps(),
          stereo_imu_sync_packet.getImuAccGyrs(),
          stereo_imu_sync_packet.getReinitPacket());

  FrontendOutput::ConstPtr frontend_output = nullptr;
  /////////////////// FIRST FRAME //////////////////////////////////////////////
  if (frame_id == init_frame_id_) {
    // Set trivial bias, gravity and force 5/3 point method for initialization
    vio_frontend_module_->prepareFrontendForOnlineAlignment();
    // Initialize Stereo Frontend.
    vio_frontend_module_->processFirstStereoFrame(
        stereo_imu_sync_init->getStereoFrame());

    //! Register frontend output queue for the initializer.
    vio_frontend_module_->registerOutputCallback(
        [&frontend_output](const FrontendOutput::ConstPtr& output) {
          frontend_output = output;
        });
    return false;
  } else {
    // Check trivial bias and gravity vector for online initialization
    vio_frontend_module_->checkFrontendForOnlineAlignment();
    // Spin frontend once with enforced keyframe and 53-point method
    vio_frontend_module_->spinOnce(std::move(stereo_imu_sync_init));
    // TODO(Sandro): Optionally add AHRS PIM
    CHECK(frontend_output);
    initialization_frontend_output_queue_.push(
        VIO::make_unique<InitializationInputPayload>(
            frontend_output->is_keyframe_,
            frontend_output->status_stereo_measurements_,
            frontend_output->tracker_status_,
            frontend_output->relative_pose_body_stereo_,
            frontend_output->stereo_frame_lkf_,
            frontend_output->pim_,
            frontend_output->debug_tracker_info_));

    // TODO(Sandro): Find a way to optimize this
    // This queue is used for the the backend optimization
    const ImuStampS& imu_stamps = stereo_imu_sync_packet.getImuStamps();
    const ImuAccGyrS& imu_accgyrs = stereo_imu_sync_packet.getImuAccGyrs();
    ImuFrontEnd::PimPtr pim =
        imu_frontend_real.preintegrateImuMeasurements(imu_stamps, imu_accgyrs);
    // This queue is used for the backend after initialization
    VLOG(2) << "Initialization: Push input payload to Backend.";
    backend_input_queue_.push(VIO::make_unique<BackendInput>(
        frontend_output->stereo_frame_lkf_.getTimestamp(),
        frontend_output->status_stereo_measurements_,
        frontend_output->tracker_status_,
        pim,
        frontend_output->relative_pose_body_stereo_));

    // Only process set of frontend outputs after specific number of frames
    if (frame_id < (init_frame_id_ + FLAGS_num_frames_vio_init)) {
      return false;
    } else {
      ///////////////////////////// ONLINE INITIALIZER //////////////////////
      auto tic_full_init = utils::Timer::tic();

      // Create empty output variables
      gtsam::Vector3 gyro_bias, g_iter_b0;
      gtsam::NavState init_navstate;

      // Get frontend output to backend input for online initialization
      InitializationBackEnd::InitializationQueue output_frontend;
      CHECK(initialization_frontend_output_queue_.batchPop(&output_frontend));
      // Shutdown the initialization input queue once used
      initialization_frontend_output_queue_.shutdown();

      // Adjust parameters for Bundle Adjustment
      // TODO(Sandro): Create YAML file for initialization and read in!
      BackendParams backend_params_init(*backend_params_);
      backend_params_init.smartNoiseSigma_ =
          FLAGS_smart_noise_sigma_bundle_adjustment;
      backend_params_init.outlierRejection_ =
          FLAGS_outlier_rejection_bundle_adjustment;
      backend_params_init.betweenTranslationPrecision_ =
          FLAGS_between_translation_bundle_adjustment;

      // Create initial backend
      CHECK(stereo_camera_);
      InitializationBackEnd initial_backend(
          stereo_camera_->getLeftCamPose(),
          stereo_camera_->getStereoCalib(),
          backend_params_init,
          imu_params_,
          BackendOutputParams(false, 0, false),
          FLAGS_log_output);

      // Enforce zero bias in initial propagation
      // TODO(Sandro): Remove this, once AHRS is implemented
      vio_frontend_module_->updateAndResetImuBias(
          gtsam::imuBias::ConstantBias(Vector3::Zero(), Vector3::Zero()));
      gyro_bias = vio_frontend_module_->getCurrentImuBias().gyroscope();

      // Initialize if successful
      if (initial_backend.bundleAdjustmentAndGravityAlignment(
              output_frontend, &gyro_bias, &g_iter_b0, &init_navstate)) {
        LOG(INFO) << "Bundle adjustment and alignment successful!";

        // Reset frontend with non-trivial gravity and remove 53-enforcement.
        // Update frontend with initial gyro bias estimate.
        vio_frontend_module_->resetFrontendAfterOnlineAlignment(
            imu_params_.n_gravity_, gyro_bias);
        LOG(WARNING) << "Time used for initialization: "
                     << utils::Timer::toc(tic_full_init).count() << " (ms).";

        ///////////////////////////// BACKEND ////////////////////////////////
        // Initialize backend with pose estimate from gravity alignment
        // Create initial state for initialization from online gravity
        VioNavState initial_state_OGA(init_navstate,
                                      ImuBias(gtsam::Vector3(), gyro_bias));
        // Initialize Backend using IMU data.
        CHECK(vio_backend_module_);
        return vio_backend_module_->initializeBackend(VioNavStateTimestamped(
            frontend_output->stereo_frame_lkf_.getTimestamp(),
            initial_state_OGA));
        LOG(INFO) << "Initialization finalized.";
      } else {
        // Reset initialization
        LOG(ERROR) << "Bundle adjustment or alignment failed!";
        init_frame_id_ = stereo_imu_sync_packet.getStereoFrame().getFrameId();
        initialization_frontend_output_queue_.shutdown();
        initialization_frontend_output_queue_.resume();
        return false;
      }
    }
  }
}

/* -------------------------------------------------------------------------- */
void Pipeline::launchFrontendThread() {
=======
void Pipeline::launchThreads() {
>>>>>>> fd348b11
  if (parallel_run_) {
    frontend_thread_ = VIO::make_unique<std::thread>(
        &StereoVisionFrontEndModule::spin,
        CHECK_NOTNULL(vio_frontend_module_.get()));

    backend_thread_ = VIO::make_unique<std::thread>(
        &VioBackEndModule::spin, CHECK_NOTNULL(vio_backend_module_.get()));

    if (mesher_module_) {
      mesher_thread_ = VIO::make_unique<std::thread>(
          &MesherModule::spin, CHECK_NOTNULL(mesher_module_.get()));
    }

    if (lcd_module_) {
      lcd_thread_ = VIO::make_unique<std::thread>(
          &LcdModule::spin, CHECK_NOTNULL(lcd_module_.get()));
    }

    if (visualizer_module_) {
      visualizer_thread_ = VIO::make_unique<std::thread>(
          &VisualizerModule::spin, CHECK_NOTNULL(visualizer_module_.get()));
    }
    LOG(INFO) << "Pipeline Modules launched (parallel_run set to "
              << parallel_run_ << ").";
  } else {
    LOG(INFO) << "Pipeline Modules running in sequential mode"
              << " (parallel_run set to " << parallel_run_ << ").";
  }
}

/* -------------------------------------------------------------------------- */
// Resume all workers and queues
void Pipeline::resume() {
  LOG(INFO) << "Restarting frontend workers and queues...";
  stereo_frontend_input_queue_.resume();

  LOG(INFO) << "Restarting backend workers and queues...";
  backend_input_queue_.resume();
}

/* -------------------------------------------------------------------------- */
void Pipeline::stopThreads() {
  VLOG(1) << "Stopping workers and queues...";

  backend_input_queue_.shutdown();
  CHECK(vio_backend_module_);
  vio_backend_module_->shutdown();

  stereo_frontend_input_queue_.shutdown();
  CHECK(vio_frontend_module_);
  vio_frontend_module_->shutdown();

  if (mesher_module_) mesher_module_->shutdown();
  if (lcd_module_) lcd_module_->shutdown();
  if (visualizer_module_) visualizer_module_->shutdown();
  if (display_module_) {
    display_input_queue_.shutdown();
    display_module_->shutdown();
  }

  VLOG(1) << "Sent stop flag to all module and queues...";
}

/* -------------------------------------------------------------------------- */
void Pipeline::joinThreads() {
  LOG_IF(WARNING, !parallel_run_)
      << "Asked to join threads while in sequential mode, this is ok, but "
      << "should not happen.";
  VLOG(1) << "Joining threads...";

  joinThread("backend", backend_thread_.get());
  joinThread("frontend", frontend_thread_.get());
  joinThread("mesher", mesher_thread_.get());
  joinThread("lcd", lcd_thread_.get());
  joinThread("visualizer", visualizer_thread_.get());

  VLOG(1) << "All threads joined.";
}

void Pipeline::joinThread(const std::string& thread_name, std::thread* thread) {
  if (thread) {
    VLOG(1) << "Joining " << thread_name.c_str() << " thread...";
    if (thread->joinable()) {
      thread->join();
      VLOG(1) << "Joined " << thread_name.c_str() << " thread...";
    } else {
      LOG_IF(ERROR, parallel_run_)
          << thread_name.c_str() << " thread is not joinable...";
    }
  } else {
    LOG(WARNING) << "No " << thread_name.c_str() << " thread, not joining.";
  }
}

}  // namespace VIO<|MERGE_RESOLUTION|>--- conflicted
+++ resolved
@@ -92,22 +92,10 @@
       backend_thread_(nullptr),
       mesher_thread_(nullptr),
       lcd_thread_(nullptr),
-<<<<<<< HEAD
-      visualizer_thread_(nullptr),
-      parallel_run_(params.parallel_run_),
-      stereo_frontend_input_queue_("stereo_frontend_input_queue"),
-      initialization_frontend_output_queue_(
-          "initialization_frontend_output_queue",
-          false),
-      backend_input_queue_("backend_input_queue"),
-      display_input_queue_("display_input_queue") {
-  if (FLAGS_deterministic_random_number_generator) setDeterministicPipeline();
-=======
       visualizer_thread_(nullptr) {
   if (FLAGS_deterministic_random_number_generator) {
     setDeterministicPipeline();
   }
->>>>>>> fd348b11
 
   //! Create Stereo Camera
   CHECK_EQ(params.camera_params_.size(), 2u) << "Only stereo camera support.";
@@ -140,22 +128,23 @@
           FLAGS_visualize ? &display_input_queue_ : nullptr,
           FLAGS_log_output));
   auto& backend_input_queue = backend_input_queue_;  //! for the lambda below
-  vio_frontend_module_->registerOutputCallback([&backend_input_queue](
-      const FrontendOutput::Ptr& output) {
-    CHECK(output);
-    if (output->is_keyframe_) {
-      //! Only push to backend input queue if it is a keyframe!
-      backend_input_queue.push(VIO::make_unique<BackendInput>(
-          output->stereo_frame_lkf_.getTimestamp(),
-          output->status_stereo_measurements_,
-          output->tracker_status_,
-          output->pim_,
-          output->imu_acc_gyrs_,
-          output->relative_pose_body_stereo_));
-    } else {
-      VLOG(5) << "Frontend did not output a keyframe, skipping backend input.";
-    }
-  });
+  vio_frontend_module_->registerOutputCallback(
+      [&backend_input_queue](const FrontendOutput::Ptr& output) {
+        CHECK(output);
+        if (output->is_keyframe_) {
+          //! Only push to backend input queue if it is a keyframe!
+          backend_input_queue.push(VIO::make_unique<BackendInput>(
+              output->stereo_frame_lkf_.getTimestamp(),
+              output->status_stereo_measurements_,
+              output->tracker_status_,
+              output->pim_,
+              output->imu_acc_gyrs_,
+              output->relative_pose_body_stereo_));
+        } else {
+          VLOG(5)
+              << "Frontend did not output a keyframe, skipping backend input.";
+        }
+      });
 
   //! Params for what the backend outputs.
   // TODO(Toni): put this into backend params.
@@ -487,276 +476,7 @@
 }
 
 /* -------------------------------------------------------------------------- */
-<<<<<<< HEAD
-bool Pipeline::initialize(const StereoImuSyncPacket& stereo_imu_sync_packet) {
-  switch (backend_params_->autoInitialize_) {
-    case 0:
-      // If the gtNavState is identity, the params provider probably did a
-      // mistake, although it can happen that the ground truth initial pose is
-      // identity! But if that is the case, create another autoInitialize value
-      // for this case and send directly a identity pose...
-      CHECK(!backend_params_->initial_ground_truth_state_.equals(VioNavState()))
-          << "Requested initialization from Ground-Truth pose but got an "
-             "identity pose: did you parse your ground-truth correctly?";
-      return initializeFromGroundTruth(
-          stereo_imu_sync_packet, backend_params_->initial_ground_truth_state_);
-    case 1:
-      return initializeFromIMU(stereo_imu_sync_packet);
-    case 2:
-      // Initialization using online gravity alignment.
-      return initializeOnline(stereo_imu_sync_packet);
-    default:
-      LOG(FATAL) << "Wrong initialization mode.";
-  }
-  return false;
-}
-
-/* -------------------------------------------------------------------------- */
-// TODO(Toni): Adapt and create better re-initialization (online) function
-void Pipeline::checkReInitialize(
-    const StereoImuSyncPacket& stereo_imu_sync_packet) {
-  // Re-initialize pipeline if requested
-  if (is_initialized_ &&
-      stereo_imu_sync_packet.getReinitPacket().getReinitFlag()) {
-    LOG(WARNING) << "Re-initialization triggered!";
-    // Shutdown pipeline first
-    shutdown();
-
-    // Reset shutdown flags
-    shutdown_ = false;
-    // Set initialization flag to false
-    is_initialized_ = false;
-    // Set launch thread flag to false
-    is_launched_ = false;
-    // Reset initial id to current id
-    init_frame_id_ = stereo_imu_sync_packet.getStereoFrame().getFrameId();
-
-    // Resume threads
-    CHECK(vio_frontend_module_);
-    vio_frontend_module_->restart();
-    CHECK(vio_backend_module_);
-    vio_backend_module_->restart();
-    if (mesher_module_) mesher_module_->restart();
-    if (lcd_module_) lcd_module_->restart();
-    if (visualizer_module_) visualizer_module_->restart();
-    if (display_module_) display_module_->restart();
-    // Resume pipeline
-    resume();
-    initialization_frontend_output_queue_.resume();
-  }
-}
-
-/* -------------------------------------------------------------------------- */
-bool Pipeline::initializeFromGroundTruth(
-    const StereoImuSyncPacket& stereo_imu_sync_packet,
-    const VioNavState& initial_ground_truth_state) {
-  LOG(INFO) << "------------------- Initialize Pipeline with frame k = "
-            << stereo_imu_sync_packet.getStereoFrame().getFrameId()
-            << "--------------------";
-
-  // Initialize Stereo Frontend.
-  CHECK(vio_frontend_module_);
-  const StereoFrame& stereo_frame_lkf =
-      vio_frontend_module_->processFirstStereoFrame(
-          stereo_imu_sync_packet.getStereoFrame());
-
-  // Initialize Backend using ground-truth.
-  CHECK(vio_backend_module_);
-  return vio_backend_module_->initializeBackend(VioNavStateTimestamped(
-      stereo_frame_lkf.getTimestamp(), initial_ground_truth_state));
-}
-
-/* -------------------------------------------------------------------------- */
-// Assumes Zero Velocity & upright vehicle.
-bool Pipeline::initializeFromIMU(
-    const StereoImuSyncPacket& stereo_imu_sync_packet) {
-  LOG(INFO) << "------------------- Initialize Pipeline with frame k = "
-            << stereo_imu_sync_packet.getStereoFrame().getFrameId()
-            << "--------------------";
-
-  // Guess pose from IMU, assumes vehicle to be static.
-  ImuAccGyrS imu_accgyrs = stereo_imu_sync_packet.getImuAccGyrs();
-  ImuAccGyr imu_accgyr = imu_accgyrs.col(imu_accgyrs.cols() - 1);
-  VioNavState initial_state_estimate =
-      InitializationFromImu::getInitialStateEstimate(
-          imu_accgyr,
-          imu_params_.n_gravity_,
-          backend_params_->roundOnAutoInitialize_);
-
-  // Initialize Stereo Frontend.
-  CHECK(vio_frontend_module_);
-  const StereoFrame& stereo_frame_lkf =
-      vio_frontend_module_->processFirstStereoFrame(
-          stereo_imu_sync_packet.getStereoFrame());
-
-  // Initialize Backend using IMU data.
-  CHECK(vio_backend_module_);
-  return vio_backend_module_->initializeBackend(VioNavStateTimestamped(
-      stereo_frame_lkf.getTimestamp(), initial_state_estimate));
-}
-
-/* -------------------------------------------------------------------------- */
-// TODO(Toni): move this as much as possible inside initialization...
-bool Pipeline::initializeOnline(
-    const StereoImuSyncPacket& stereo_imu_sync_packet) {
-  int frame_id = stereo_imu_sync_packet.getStereoFrame().getFrameId();
-  LOG(INFO) << "------------------- Initializing Pipeline with frame k = "
-            << frame_id << "--------------------";
-
-  CHECK(vio_frontend_module_);
-  CHECK_GE(frame_id, init_frame_id_);
-  CHECK_GE(init_frame_id_ + FLAGS_num_frames_vio_init, frame_id);
-
-  // TODO(Sandro): Find a way to optimize this
-  // Create ImuFrontEnd with non-zero gravity (zero bias)
-  ImuFrontEnd imu_frontend_real(
-      imu_params_,
-      gtsam::imuBias::ConstantBias(Vector3::Zero(), Vector3::Zero()));
-  CHECK_DOUBLE_EQ(imu_frontend_real.getPreintegrationGravity().norm(),
-                  imu_params_.n_gravity_.norm());
-
-  // Enforce stereo frame as keyframe for initialization
-  StereoFrame stereo_frame = stereo_imu_sync_packet.getStereoFrame();
-  stereo_frame.setIsKeyframe(true);
-  // TODO(Toni): this is copying the packet implicitly, just to set a flag to
-  // true.
-  StereoImuSyncPacket::UniquePtr stereo_imu_sync_init =
-      VIO::make_unique<StereoImuSyncPacket>(
-          stereo_frame,
-          stereo_imu_sync_packet.getImuStamps(),
-          stereo_imu_sync_packet.getImuAccGyrs(),
-          stereo_imu_sync_packet.getReinitPacket());
-
-  FrontendOutput::ConstPtr frontend_output = nullptr;
-  /////////////////// FIRST FRAME //////////////////////////////////////////////
-  if (frame_id == init_frame_id_) {
-    // Set trivial bias, gravity and force 5/3 point method for initialization
-    vio_frontend_module_->prepareFrontendForOnlineAlignment();
-    // Initialize Stereo Frontend.
-    vio_frontend_module_->processFirstStereoFrame(
-        stereo_imu_sync_init->getStereoFrame());
-
-    //! Register frontend output queue for the initializer.
-    vio_frontend_module_->registerOutputCallback(
-        [&frontend_output](const FrontendOutput::ConstPtr& output) {
-          frontend_output = output;
-        });
-    return false;
-  } else {
-    // Check trivial bias and gravity vector for online initialization
-    vio_frontend_module_->checkFrontendForOnlineAlignment();
-    // Spin frontend once with enforced keyframe and 53-point method
-    vio_frontend_module_->spinOnce(std::move(stereo_imu_sync_init));
-    // TODO(Sandro): Optionally add AHRS PIM
-    CHECK(frontend_output);
-    initialization_frontend_output_queue_.push(
-        VIO::make_unique<InitializationInputPayload>(
-            frontend_output->is_keyframe_,
-            frontend_output->status_stereo_measurements_,
-            frontend_output->tracker_status_,
-            frontend_output->relative_pose_body_stereo_,
-            frontend_output->stereo_frame_lkf_,
-            frontend_output->pim_,
-            frontend_output->debug_tracker_info_));
-
-    // TODO(Sandro): Find a way to optimize this
-    // This queue is used for the the backend optimization
-    const ImuStampS& imu_stamps = stereo_imu_sync_packet.getImuStamps();
-    const ImuAccGyrS& imu_accgyrs = stereo_imu_sync_packet.getImuAccGyrs();
-    ImuFrontEnd::PimPtr pim =
-        imu_frontend_real.preintegrateImuMeasurements(imu_stamps, imu_accgyrs);
-    // This queue is used for the backend after initialization
-    VLOG(2) << "Initialization: Push input payload to Backend.";
-    backend_input_queue_.push(VIO::make_unique<BackendInput>(
-        frontend_output->stereo_frame_lkf_.getTimestamp(),
-        frontend_output->status_stereo_measurements_,
-        frontend_output->tracker_status_,
-        pim,
-        frontend_output->relative_pose_body_stereo_));
-
-    // Only process set of frontend outputs after specific number of frames
-    if (frame_id < (init_frame_id_ + FLAGS_num_frames_vio_init)) {
-      return false;
-    } else {
-      ///////////////////////////// ONLINE INITIALIZER //////////////////////
-      auto tic_full_init = utils::Timer::tic();
-
-      // Create empty output variables
-      gtsam::Vector3 gyro_bias, g_iter_b0;
-      gtsam::NavState init_navstate;
-
-      // Get frontend output to backend input for online initialization
-      InitializationBackEnd::InitializationQueue output_frontend;
-      CHECK(initialization_frontend_output_queue_.batchPop(&output_frontend));
-      // Shutdown the initialization input queue once used
-      initialization_frontend_output_queue_.shutdown();
-
-      // Adjust parameters for Bundle Adjustment
-      // TODO(Sandro): Create YAML file for initialization and read in!
-      BackendParams backend_params_init(*backend_params_);
-      backend_params_init.smartNoiseSigma_ =
-          FLAGS_smart_noise_sigma_bundle_adjustment;
-      backend_params_init.outlierRejection_ =
-          FLAGS_outlier_rejection_bundle_adjustment;
-      backend_params_init.betweenTranslationPrecision_ =
-          FLAGS_between_translation_bundle_adjustment;
-
-      // Create initial backend
-      CHECK(stereo_camera_);
-      InitializationBackEnd initial_backend(
-          stereo_camera_->getLeftCamPose(),
-          stereo_camera_->getStereoCalib(),
-          backend_params_init,
-          imu_params_,
-          BackendOutputParams(false, 0, false),
-          FLAGS_log_output);
-
-      // Enforce zero bias in initial propagation
-      // TODO(Sandro): Remove this, once AHRS is implemented
-      vio_frontend_module_->updateAndResetImuBias(
-          gtsam::imuBias::ConstantBias(Vector3::Zero(), Vector3::Zero()));
-      gyro_bias = vio_frontend_module_->getCurrentImuBias().gyroscope();
-
-      // Initialize if successful
-      if (initial_backend.bundleAdjustmentAndGravityAlignment(
-              output_frontend, &gyro_bias, &g_iter_b0, &init_navstate)) {
-        LOG(INFO) << "Bundle adjustment and alignment successful!";
-
-        // Reset frontend with non-trivial gravity and remove 53-enforcement.
-        // Update frontend with initial gyro bias estimate.
-        vio_frontend_module_->resetFrontendAfterOnlineAlignment(
-            imu_params_.n_gravity_, gyro_bias);
-        LOG(WARNING) << "Time used for initialization: "
-                     << utils::Timer::toc(tic_full_init).count() << " (ms).";
-
-        ///////////////////////////// BACKEND ////////////////////////////////
-        // Initialize backend with pose estimate from gravity alignment
-        // Create initial state for initialization from online gravity
-        VioNavState initial_state_OGA(init_navstate,
-                                      ImuBias(gtsam::Vector3(), gyro_bias));
-        // Initialize Backend using IMU data.
-        CHECK(vio_backend_module_);
-        return vio_backend_module_->initializeBackend(VioNavStateTimestamped(
-            frontend_output->stereo_frame_lkf_.getTimestamp(),
-            initial_state_OGA));
-        LOG(INFO) << "Initialization finalized.";
-      } else {
-        // Reset initialization
-        LOG(ERROR) << "Bundle adjustment or alignment failed!";
-        init_frame_id_ = stereo_imu_sync_packet.getStereoFrame().getFrameId();
-        initialization_frontend_output_queue_.shutdown();
-        initialization_frontend_output_queue_.resume();
-        return false;
-      }
-    }
-  }
-}
-
-/* -------------------------------------------------------------------------- */
-void Pipeline::launchFrontendThread() {
-=======
 void Pipeline::launchThreads() {
->>>>>>> fd348b11
   if (parallel_run_) {
     frontend_thread_ = VIO::make_unique<std::thread>(
         &StereoVisionFrontEndModule::spin,
