/* ----------------------------------------------------------------------------
 * Copyright 2017, Massachusetts Institute of Technology,
 * Cambridge, MA 02139
 * All Rights Reserved
 * Authors: Luca Carlone, et al. (see THANKS for the full author list)
 * See LICENSE for the license information
 * -------------------------------------------------------------------------- */

/**
 * @file   Pipeline.cpp
 * @brief  Implements VIO pipeline workflow.
 * @author Antoni Rosinol
 */

#include "pipeline/Pipeline.h"

#include <gflags/gflags.h>
#include <glog/logging.h>
#include <gtsam/geometry/Pose3.h>
#include <future>

#include "RegularVioBackEnd.h"
#include "StereoVisionFrontEnd.h"
#include "utils/Statistics.h"
#include "utils/Timer.h"

#include "OnlineGravityAlignment.h"

DEFINE_bool(log_output, false, "Log output to matlab.");
DEFINE_int32(regular_vio_backend_modality, 4u,
             "Modality for regular Vio backend, currently supported:\n"
             "0: Structureless (equiv to normal VIO)\n"
             "1: Projection (as if it was a typical VIO backend with projection"
             "factors\n"
             "2: Structureless and projection, sets to projection factors the "
             "structureless factors that are supposed to be in a regularity.\n"
             "3: Projection and regularity, sets all structureless factors to"
             "projection factors and adds regularity factors to a subset.\n"
             "4: structureless, projection and regularity factors used.");
DEFINE_bool(extract_planes_from_the_scene, false,
            "Whether to use structural regularities in the scene,"
            "currently only planes");

DEFINE_bool(visualize, true, "Enable overall visualization.");
DEFINE_bool(visualize_lmk_type, false, "Enable landmark type visualization.");
DEFINE_int32(
    viz_type, 0,
    "\n0: POINTCLOUD, visualize 3D VIO points (no repeated point)\n"
    "1: POINTCLOUD_REPEATEDPOINTS, visualize VIO points as point clouds "
    "(points "
    "are re-plotted at every frame)\n"
    "2: MESH2D, only visualizes 2D mesh on image\n"
    "3: MESH2Dsparse, visualize a 2D mesh of (right-valid) keypoints "
    "discarding "
    "triangles corresponding to non planar obstacles\n"
    "4: MESH2DTo3D, get a 3D mesh from a 2D triangulation of the (right-VALID) "
    "keypoints in the left frame\n"
    "5: MESH2DTo3Dsparse, same as MESH2DTo3D but filters out triangles "
    "corresponding to non planar obstacles\n"
    "6: NONE, does not visualize map\n");
DEFINE_bool(record_video_for_viz_3d, false,
            "Record a video as a sequence of "
            "screenshots of the 3d viz window");

DEFINE_bool(use_feature_selection, false, "Enable smart feature selection.");

DEFINE_bool(deterministic_random_number_generator, false,
            "If true the random number generator will consistently output the "
            "same sequence of pseudo-random numbers for every run (use it to "
            "have repeatable output). If false the random number generator "
            "will output a different sequence for each run.");
DEFINE_int32(min_num_obs_for_mesher_points, 4,
             "Minimum number of observations for a smart factor's landmark to "
             "to be used as a 3d point to consider for the mesher");

DEFINE_int32(numb_frames_oga, 15,
             "Minimum number of frames for the online "
             "gravity-aligned initialization");
DEFINE_int32(initialization_mode, 0,
             "Initialization mode to be choosen "
             "0: default (GT/IMU), 1: online initialisation");

namespace VIO {

// TODO VERY BAD TO SEND THE DATASET PARSER AS A POINTER (at least for thread
// safety!), but this is done now because the logger heavily relies on the
// dataset parser, especially the grount-truth! Feature selector also has some
// dependency with this...
Pipeline::Pipeline(ETHDatasetParser* dataset, const ImuParams& imu_params,
                   bool parallel_run)
    : dataset_(CHECK_NOTNULL(dataset)),
      vio_frontend_(nullptr),
      vio_backend_(nullptr),
      mesher_(),
      visualizer_(static_cast<VisualizationType>(FLAGS_viz_type),
                  dataset->getBackendType()),
      stereo_frontend_thread_(nullptr),
      wrapped_thread_(nullptr),
      backend_thread_(nullptr),
      mesher_thread_(nullptr),
      parallel_run_(parallel_run),
      stereo_frontend_input_queue_("stereo_frontend_input_queue"),
      stereo_frontend_output_queue_("stereo_frontend_output_queue"),
      backend_input_queue_("backend_input_queue"),
      backend_output_queue_("backend_output_queue"),
      mesher_input_queue_("mesher_input_queue"),
      mesher_output_queue_("mesher_output_queue"),
      visualizer_input_queue_("visualizer_input_queue"),
      visualizer_output_queue_("visualizer_output_queue") {
  if (FLAGS_deterministic_random_number_generator) setDeterministicPipeline();
  if (FLAGS_log_output) logger_.openLogFiles();

  frontend_params_ = dataset_->getFrontendParams();
  backend_params_ = dataset_->getBackendParams();

  // initialization_packet_.clear();

  // Instantiate stereo tracker (class that tracks implements estimation
  // front-end) and print parameters.
  // TODO remove hardcoded saveImages, use gflag.
  static constexpr int saveImages =
      0;  // 0: don't show, 1: show, 2: write & save
  vio_frontend_ = VIO::make_unique<StereoVisionFrontEnd>(
      imu_params,
      // This should not be asked!
      dataset->getGroundTruthState(dataset_->timestamp_first_lkf_).imu_bias_,
      frontend_params_, saveImages, dataset_->getDatasetName(),
      FLAGS_log_output);

  // Instantiate feature selector: not used in vanilla implementation.
  if (FLAGS_use_feature_selection) {
    feature_selector_ =
        FeatureSelector(dataset_->getFrontendParams(), *backend_params_);
  }
}

/* -------------------------------------------------------------------------- */
Pipeline::~Pipeline() {
  LOG(INFO) << "Pipeline destructor called.";
  // Shutdown pipeline if it is not already down.
  if (!shutdown_) {
    shutdown();
  } else {
    LOG(INFO) << "Manual shutdown was requested.";
  }
}

/* -------------------------------------------------------------------------- */
SpinOutputContainer Pipeline::spin(
    const StereoImuSyncPacket& stereo_imu_sync_packet) {
  // Initialize pipeline if not initialized
  if (!is_initialized_) {

    // Launch frontend thread
    if (!is_launched_) {
      launchFrontendThread();
      is_launched_ = true;
    }
    CHECK(is_launched_);

    // Initialize pipeline.
    // TODO this is very brittle, because we are accumulating IMU data, but
    // not using it for initialization, because accumulated and actual IMU data
    // at init is the same...
    if (initialize(stereo_imu_sync_packet)) {
      launchRemainingThreads();
      is_initialized_ = true;
      return getSpinOutputContainer();
    } else {
      LOG(INFO) << "Not yet initialized...";
      // TODO: Don't publish if it is the trivial output
      return SpinOutputContainer();
    }

  } else if (stereo_imu_sync_packet.getReinitPacket().getReinitFlag()) {
    // TODO: Add option to autoinitialize, but re-initialize from ext. pose
    // (flag) Shutdown pipeline first
    shutdown();
    // Re-initialize pipeline
    reInitialize(stereo_imu_sync_packet);
    // Resume pipeline
    resume();
    return getSpinOutputContainer();

  } else {
    // TODO Warning: we do not accumulate IMU measurements for the first
    // packet... Spin.
    spinOnce(stereo_imu_sync_packet);
    return getSpinOutputContainer();
  }
}

/* -------------------------------------------------------------------------- */
// Get spin output container
SpinOutputContainer Pipeline::getSpinOutputContainer() {
  return SpinOutputContainer(getTimestamp(), getEstimatedPose(),
                             getEstimatedVelocity(), getEstimatedBias(),
                             getEstimatedStateCovariance(), getTrackerInfo());
}

/* -------------------------------------------------------------------------- */
// Spin the pipeline only once.
void Pipeline::spinOnce(const StereoImuSyncPacket& stereo_imu_sync_packet) {
  CHECK(is_initialized_);
  ////////////////////////////// FRONT-END /////////////////////////////////////
  // Push to stereo frontend input queue.
  stereo_frontend_input_queue_.push(stereo_imu_sync_packet);

  // Run the pipeline sequentially.
  if (!parallel_run_) spinSequential();
}

/* -------------------------------------------------------------------------- */
void Pipeline::processKeyframe(
    const StatusSmartStereoMeasurements& statusSmartStereoMeasurements,
    const StereoFrame& last_stereo_keyframe,
    const ImuFrontEnd::PreintegratedImuMeasurements& pim,
    const TrackingStatus& kf_tracking_status_stereo,
    const gtsam::Pose3& relative_pose_body_stereo) {
  //////////////////// BACK-END ////////////////////////////////////////////////
  // Push to backend input.
  // This should be done inside the frontend!!!!
  // Or the backend should pull from the frontend!!!!
  backend_input_queue_.push(VioBackEndInputPayload(
      last_stereo_keyframe.getTimestamp(), statusSmartStereoMeasurements,
      kf_tracking_status_stereo, pim, relative_pose_body_stereo, &planes_));

  // This should be done inside those who need the backend results
  // IN this case the logger!!!!!
  // But there are many more people that want backend results...
  // Pull from backend.
  std::shared_ptr<VioBackEndOutputPayload> backend_output_payload =
      backend_output_queue_.popBlocking();
  LOG_IF(WARNING, !backend_output_payload) << "Missing backend output payload.";

  ////////////////// CREATE AND VISUALIZE MESH /////////////////////////////////
  VioBackEnd::PointsWithIdMap points_with_id_VIO;
  VioBackEnd::LmkIdToLmkTypeMap lmk_id_to_lmk_type_map;
  MesherOutputPayload mesher_output_payload;
  VisualizationType visualization_type =
      static_cast<VisualizationType>(FLAGS_viz_type);
  // Compute 3D mesh
  if (visualization_type == VisualizationType::MESH2DTo3Dsparse) {
    pushToMesherInputQueue(&points_with_id_VIO, &lmk_id_to_lmk_type_map,
                           last_stereo_keyframe);

    // Find regularities in the mesh if we are using RegularVIO backend.
    // TODO create a new class that is mesh segmenter or plane extractor.
    if (FLAGS_extract_planes_from_the_scene) {
      CHECK_EQ(dataset_->getBackendType(), 1u);  // Use Regular VIO
      mesher_.clusterPlanesFromMesh(&planes_, points_with_id_VIO);
    } else {
      LOG_IF_EVERY_N(WARNING,
                     dataset_->getBackendType() == 1u &&
                         (FLAGS_regular_vio_backend_modality == 2u ||
                          FLAGS_regular_vio_backend_modality == 3u ||
                          FLAGS_regular_vio_backend_modality == 4u),
                     10)
          << "Using Regular VIO without extracting planes from the scene. "
             "Set flag extract_planes_from_the_scene to true to enforce "
             "regularities.";
    }

    // In the mesher thread push queue with meshes for visualization.
    // Use blocking to avoid skipping frames.
    LOG_IF(WARNING, !mesher_output_queue_.popBlocking(mesher_output_payload))
        << "Mesher output queue did not pop a payload.";
  }

  if (FLAGS_visualize) {
    // Push data for visualizer thread.
    // WHO Should be pushing to the visualizer input queue????????
    // This cannot happen at all from a single module, because visualizer
    // takes input from mesher and backend right now...
    visualizer_input_queue_.push(VisualizerInputPayload(
        // Pose for trajectory viz.
        vio_backend_->getWPoseBLkf() *  // The visualizer needs backend results
            last_stereo_keyframe
                .getBPoseCamLRect(),  // This should be pass at ctor level....
        // For visualizeMesh2D and visualizeMesh2DStereo.
        last_stereo_keyframe,
        // visualizeConvexHull & visualizeMesh3DWithColoredClusters
        // WARNING using move explicitly!
        std::move(mesher_output_payload),
        // visualizeMesh3DWithColoredClusters & visualizePoints3D
        visualization_type == VisualizationType::POINTCLOUD
            ? vio_backend_->getMapLmkIdsTo3dPointsInTimeHorizon()
            : points_with_id_VIO,
        // visualizeMesh3DWithColoredClusters & visualizePoints3D
        lmk_id_to_lmk_type_map,
        planes_,                           // visualizeMesh3DWithColoredClusters
        vio_backend_->getFactorsUnsafe(),  // For plane constraints viz.
        vio_backend_->getState(),  // For planes and plane constraints viz.
        visualization_type == VisualizationType::POINTCLOUD_REPEATEDPOINTS
            ? vio_backend_->get3DPoints()
            : std::vector<Point3>()));
  }
}

void Pipeline::pushToMesherInputQueue(
    VioBackEnd::PointsWithIdMap* points_with_id_VIO,
    VioBackEnd::LmkIdToLmkTypeMap* lmk_id_to_lmk_type_map,
    const StereoFrame& last_stereo_keyframe) {
  CHECK_NOTNULL(points_with_id_VIO);
  CHECK_NOTNULL(lmk_id_to_lmk_type_map);
  // Points_with_id_VIO contains all the points in the optimization,
  // (encoded as either smart factors or explicit values), potentially
  // restricting to points seen in at least min_num_obs_fro_mesher_points
  // keyframes (TODO restriction is not enforced for projection factors).
  *points_with_id_VIO = vio_backend_->getMapLmkIdsTo3dPointsInTimeHorizon(
      FLAGS_visualize_lmk_type ? lmk_id_to_lmk_type_map : nullptr,
      FLAGS_min_num_obs_for_mesher_points);

  // Create and fill data packet for mesher.
  // Push to queue.
  // In another thread, mesher is running, consuming mesher payloads.
  CHECK(mesher_input_queue_.push(MesherInputPayload(
      *points_with_id_VIO,  // copy, thread safe, read-only. // This should be a
                            // popBlocking...
      last_stereo_keyframe,  // not really thread safe, read only.
      vio_backend_->getWPoseBLkf().compose(
          vio_backend_->getBPoseLeftCam()))));  // Get camera pose.
}

void Pipeline::spinViz(bool parallel_run) {
  if (FLAGS_visualize) {
    visualizer_.spin(
        visualizer_input_queue_, visualizer_output_queue_,
        std::bind(&Pipeline::spinDisplayOnce, this, std::placeholders::_1),
        parallel_run);
  }
}

/* -------------------------------------------------------------------------- */
void Pipeline::spinSequential() {
  // Spin once frontend.
  CHECK(vio_frontend_);
  vio_frontend_->spin(stereo_frontend_input_queue_,
                      stereo_frontend_output_queue_,
                      false);  // Do not run in parallel.

  // Pop from frontend.
  const auto& stereo_frontend_output_payload =
      stereo_frontend_output_queue_.pop();
  if (!stereo_frontend_output_payload) {
    // Frontend hasn't reach a keyframe, return and wait frontend to create a
    // keyframe.
    return;
  }
  CHECK(stereo_frontend_output_payload->is_keyframe_);

  // Pass info for resiliency
  debug_tracker_info_ = stereo_frontend_output_payload->getTrackerInfo();

  // Get timestamp of key-frame
  timestamp_lkf_ =
      stereo_frontend_output_payload->stereo_frame_lkf_.getTimestamp();

  // We have a keyframe. Push to backend.
  backend_input_queue_.push(VioBackEndInputPayload(
      stereo_frontend_output_payload->stereo_frame_lkf_.getTimestamp(),
      stereo_frontend_output_payload->statusSmartStereoMeasurements_,
      stereo_frontend_output_payload->tracker_status_,
      stereo_frontend_output_payload->pim_,
      stereo_frontend_output_payload->relative_pose_body_stereo_, &planes_));

  // Spin once backend. Do not run in parallel.
  CHECK(vio_backend_);
  vio_backend_->spin(backend_input_queue_, backend_output_queue_, false);

  // Pop blocking from backend.
  const auto& backend_output_payload = backend_output_queue_.popBlocking();
  CHECK(backend_output_payload);

  const auto& stereo_keyframe =
      stereo_frontend_output_payload->stereo_frame_lkf_;
  ////////////////// CREATE 3D MESH //////////////////////////////////////////
  VioBackEnd::PointsWithIdMap points_with_id_VIO;
  VioBackEnd::LmkIdToLmkTypeMap lmk_id_to_lmk_type_map;
  MesherOutputPayload mesher_output_payload;
  VisualizationType visualization_type =
      static_cast<VisualizationType>(FLAGS_viz_type);
  if (visualization_type == VisualizationType::MESH2DTo3Dsparse) {
    // Push to mesher.
    pushToMesherInputQueue(&points_with_id_VIO, &lmk_id_to_lmk_type_map,
                           stereo_keyframe);

    // Spin once mesher.
    mesher_.spin(mesher_input_queue_, mesher_output_queue_, false);

    // Find regularities in the mesh if we are using RegularVIO backend.
    // TODO create a new class that is mesh segmenter or plane extractor.
    if (FLAGS_extract_planes_from_the_scene) {
      CHECK_EQ(dataset_->getBackendType(), 1);  // Use Regular VIO
      mesher_.clusterPlanesFromMesh(&planes_, points_with_id_VIO);
    } else {
      LOG_IF_EVERY_N(WARNING,
                     dataset_->getBackendType() == 1u &&
                         (FLAGS_regular_vio_backend_modality == 2u ||
                          FLAGS_regular_vio_backend_modality == 3u ||
                          FLAGS_regular_vio_backend_modality == 4u),
                     10)
          << "Using Regular VIO without extracting planes from the scene. "
             "Set flag extract_planes_from_the_scene to true to enforce "
             "regularities.";
    }

    // Pop from mesher.
    LOG_IF(WARNING, !mesher_output_queue_.popBlocking(mesher_output_payload))
        << "Mesher output queue did not pop a payload.";
  }
  ////////////////////////////////////////////////////////////////////////////

  if (FLAGS_visualize) {
    // Push data for visualizer thread.
    // WHO Should be pushing to the visualizer input queue????????
    // This cannot happen at all from a single module, because visualizer
    // takes input from mesher and backend right now...
    visualizer_input_queue_.push(VisualizerInputPayload(
        // Pose for trajectory viz.
        vio_backend_->getWPoseBLkf() *  // The visualizer needs backend results
            stereo_keyframe
                .getBPoseCamLRect(),  // This should be pass at ctor level....
        // For visualizeMesh2D and visualizeMesh2DStereo.
        stereo_keyframe,
        // visualizeConvexHull & visualizeMesh3DWithColoredClusters
        // WARNING using move explicitly!
        std::move(mesher_output_payload),
        // visualizeMesh3DWithColoredClusters & visualizePoints3D
        visualization_type == VisualizationType::POINTCLOUD
            ? vio_backend_->getMapLmkIdsTo3dPointsInTimeHorizon()
            : points_with_id_VIO,
        // visualizeMesh3DWithColoredClusters & visualizePoints3D
        lmk_id_to_lmk_type_map,
        planes_,                           // visualizeMesh3DWithColoredClusters
        vio_backend_->getFactorsUnsafe(),  // For plane constraints viz.
        vio_backend_->getState(),  // For planes and plane constraints viz.
        visualization_type == VisualizationType::POINTCLOUD_REPEATEDPOINTS
            ? vio_backend_->get3DPoints()
            : std::vector<Point3>()));

    // Spin visualizer.
    visualizer_.spin(
        visualizer_input_queue_, visualizer_output_queue_,
        std::bind(&Pipeline::spinDisplayOnce, this, std::placeholders::_1),
        false);
  }
}

// TODO: Adapt this function to be able to cope with new initialization
/* -------------------------------------------------------------------------- */
void Pipeline::shutdownWhenFinished() {
  // This is a very rough way of knowing if we have finished...
  // Since threads might be in the middle of processing data while we
  // query if the queues are empty.
  // Check every second if all queues are empty.
  // Time to sleep between queries to the queues [in seconds].
  LOG(INFO) << "Shutting down VIO pipeline once processing has finished.";
  static constexpr int sleep_time = 1;
  while (!is_initialized_ ||  // Loop while not initialized
         !(stereo_frontend_input_queue_
               .empty() &&  // Or, once init, data is not yet consumed.
           stereo_frontend_output_queue_.empty() &&
           !vio_frontend_->isWorking() && backend_input_queue_.empty() &&
           backend_output_queue_.empty() && !vio_backend_->isWorking() &&
           mesher_input_queue_.empty() && mesher_output_queue_.empty() &&
           !mesher_.isWorking() && visualizer_input_queue_.empty() &&
           visualizer_output_queue_.empty() && !visualizer_.isWorking())) {
    VLOG_EVERY_N(10, 100)
        << "VIO pipeline status: \n"
        << "Initialized? " << is_initialized_ << '\n'
        << "Frontend input queue empty?" << stereo_frontend_input_queue_.empty()
        << '\n'
        << "Frontend output queue empty?"
        << stereo_frontend_output_queue_.empty() << '\n'
        << "Frontend is working? " << vio_frontend_->isWorking() << '\n'
        << "Backend Input queue empty?" << backend_input_queue_.empty() << '\n'
        << "Backend Output queue empty?" << backend_output_queue_.empty()
        << '\n'
        << "Backend is working? "
        << (is_initialized_ ? vio_backend_->isWorking() : false) << '\n'
        << "Mesher input queue empty?" << mesher_input_queue_.empty() << '\n'
        << "Mesher output queue empty?" << mesher_output_queue_.empty() << '\n'
        << "Mesher is working? " << mesher_.isWorking() << '\n'
        << "Visualizer input queue empty?" << visualizer_input_queue_.empty()
        << '\n'
        << "Visualizer output queue empty?" << visualizer_output_queue_.empty()
        << '\n'
        << "Visualizer is working? " << visualizer_.isWorking();
    std::this_thread::sleep_for(std::chrono::seconds(sleep_time));
  }
  shutdown();
}

/* -------------------------------------------------------------------------- */
void Pipeline::shutdown() {
  LOG_IF(ERROR, shutdown_) << "Shutdown requested, but Pipeline was already "
                              "shutdown.";
  LOG(INFO) << "Shutting down VIO pipeline.";
  shutdown_ = true;
  stopThreads();
  // if (parallel_run_) {
  joinThreads();
  //}
  if (FLAGS_log_output) {
    LOG(INFO) << "Closing log files";
    logger_.closeLogFiles();
  }
  LOG(INFO) << "Pipeline destructor finished.";
}

/* -------------------------------------------------------------------------- */
bool Pipeline::initialize(const StereoImuSyncPacket &stereo_imu_sync_packet) {
  // Switch initialization mode
  switch (FLAGS_initialization_mode) {
  case 0: // Initialization using IMU or GT only
    return initializeFromIMUorGT(stereo_imu_sync_packet);
    break;
  case 1: // Initialization using online gravity alignment
    return initializeOnline(stereo_imu_sync_packet);
    break;
  default:
    LOG(ERROR) << "Initialization mode doesn't exist.";
    return false;
    break;
  }
}

/* -------------------------------------------------------------------------- */
bool Pipeline::initializeFromIMUorGT(
    const StereoImuSyncPacket &stereo_imu_sync_packet) {
  LOG(INFO) << "------------------- Initialize Pipeline with frame k = "
            << stereo_imu_sync_packet.getStereoFrame().getFrameId()
            << "--------------------";

  /////////////////// FRONTEND /////////////////////////////////////////////////
  // Initialize Stereo Frontend.
  CHECK(vio_frontend_);
  const StereoFrame& stereo_frame_lkf = vio_frontend_->processFirstStereoFrame(
      stereo_imu_sync_packet.getStereoFrame());

  ///////////////////////////// GT ////////////////////////////////////////////
  // Initialize Backend using GT if available.
  std::shared_ptr<gtNavState> initialStateGT =
<<<<<<< HEAD
    dataset_->isGroundTruthAvailable()?
        std::make_shared<gtNavState>(dataset_->getGroundTruthState(
                     stereo_imu_sync_packet.getStereoFrame().getTimestamp())) :
                     std::shared_ptr<gtNavState>(nullptr);

  ///////////////////////////// BACKEND //////////////////////////////////////
  // Initialize backend with pose estimate from gravity alignment
  initializeBackend(stereo_imu_sync_packet, initialStateGT,
                        stereo_frame_lkf);
=======
      dataset_->isGroundTruthAvailable()
          ? std::make_shared<gtNavState>(dataset_->getGroundTruthState(
                stereo_imu_sync_packet.getStereoFrame().getTimestamp()))
          : std::shared_ptr<gtNavState>(nullptr);

  // TODO: Include flag to start from external pose estimate (ROS)
  // if (flag_init_gt = 0) {
  //    LOG(INFO) << "Initialize pipeline with possible GT.";
  //
  //} else {
  //    // Initialize Backend using External Pose Estimate if available.
  //    LOG(INFO) << "Initialize pipeline with external navstate estimate.";
  //    initialStateGT = std::make_shared<gtNavState>(gtNavState(
  //          stereo_imu_sync_packet.getReinitPacket().getReinitPose(),
  //          stereo_imu_sync_packet.getReinitPacket().getReinitVel(),
  //          stereo_imu_sync_packet.getReinitPacket().getReinitBias()))
  //}

  initBackend(
      &vio_backend_, stereo_frame_lkf.getBPoseCamLRect(),
      stereo_frame_lkf.getLeftUndistRectCamMat(),
      stereo_frame_lkf.getBaseline(), *backend_params_, &initialStateGT,
      stereo_imu_sync_packet.getStereoFrame().getTimestamp(),
      stereo_imu_sync_packet.getImuAccGyr());  // No timestamps needed for IMU?
  vio_backend_->registerImuBiasUpdateCallback(
      std::bind(&StereoVisionFrontEnd::updateImuBias,
                // Send a cref: constant reference because vio_frontend_ is
                // not copyable.
                std::cref(*vio_frontend_), std::placeholders::_1));

  ////////////////// DEBUG INITIALIZATION //////////////////////////////////
  if (FLAGS_log_output) {
    logger_.displayInitialStateVioInfo(
        *dataset_, vio_backend_, *CHECK_NOTNULL(initialStateGT.get()),
        stereo_imu_sync_packet.getImuAccGyr(),
        stereo_imu_sync_packet.getStereoFrame().getTimestamp());
    // Store latest pose estimate.
    logger_.W_Pose_Bprevkf_vio_ = vio_backend_->getWPoseBLkf();
  }
>>>>>>> 65289580

  return true;
}

// TODO: Include flag to start from external pose estimate (ROS)
// TODO(Sandro): Need to get pre-integration without gravity!!!!!!
// TODO(Sandro): Set gravity in pre-integration to zero
// TODO(Sandro): Reset values at end of this function
// TODO(Sandro): Reset spinOnce (frontend) as private function
// TODO(Sandro): Fix issues with autoinitialize flag
  // Change flag to be int and not bool
  // Change BackEnd constructor depending on 1 or 2
// TODO(Sandro): Use only one backend for initialization??
// TODO(Sandro): Find way to destruct initBackend?
// TODO(Sandro): Create function for initial bundle adjustment in pipeline
  // Skips from batchpop to initial alignment --> directly in backend initialization
  // Adapt initializeIMUorGT to use same code base for backend initialization
// TODO(Sandro): Insert poses from initialization and optimize for kf (batch
// insert and optimize once)
// TODO(Sandro): Adapt numb_OGA as additive and not absolute
/* -------------------------------------------------------------------------- */
bool Pipeline::initializeOnline(
    const StereoImuSyncPacket &stereo_imu_sync_packet) {
  int frame_id = stereo_imu_sync_packet.getStereoFrame().getFrameId();
  LOG(INFO) << "------------------- Initializing Pipeline with frame k = "
            << frame_id << "--------------------";

  CHECK(vio_frontend_);
  CHECK_GE(frame_id, 1);
  CHECK_GE(FLAGS_numb_frames_oga, frame_id);

  // Enforce stereo frame as keyframe for initialization
  StereoImuSyncPacket stereo_imu_sync_init = stereo_imu_sync_packet;
  stereo_imu_sync_init.setAsKeyframe();

  /////////////////// FIRST FRAME //////////////////////////////////////////////
  if (frame_id == 1) {

    // Set trivial bias and gravity vector for online initialization
    vio_frontend_->prepareFrontendForOnlineAlignment();
    // Initialize Stereo Frontend.
    StereoFrame stereo_frame_lkf =
        vio_frontend_->processFirstStereoFrame(
            stereo_imu_sync_init.getStereoFrame());
    // Get timestamp for bookkeeping
    timestamp_lkf_ = stereo_imu_sync_init.getStereoFrame().getTimestamp();

    return false;

  /////////////////// FRONTEND //////////////////////////////////////////////////
  } else {

<<<<<<< HEAD
    // Check trivial bias and gravity vector for online initialization
    vio_frontend_->checkFrontendForOnlineAlignment();
=======
    CHECK_DOUBLE_EQ(vio_frontend_->getCurrentImuBias().gyroscope().norm(), 0.0);

>>>>>>> 65289580
    // Spin frontend once with enforced keyframe and 53-point method
    auto frontend_output = vio_frontend_->spinOnce(
        std::make_shared<StereoImuSyncPacket>(stereo_imu_sync_init));
    stereo_frontend_output_queue_.push(frontend_output);
    const StereoFrame stereo_frame_lkf = frontend_output.stereo_frame_lkf_;

    // Only process set of frontend outputs after specific number of frames
    if (frame_id < FLAGS_numb_frames_oga) {
      return false;
    } else {
      ///////////////////////////// ONLINE INITIALIZER //////////////////////

      // Run Bundle-Adjustment and initial gravity alignment
      // TODO(Sandro): Clean up this interface
      gtsam::Vector3 gyro_bias;
      gtsam::Vector3 g_iter_b0;
      CHECK(bundleAdjustmentAndGravityAlignment(
                      stereo_imu_sync_init,
                      stereo_frame_lkf,
                      &gyro_bias,
                      &g_iter_b0));
      // Reset frontend with non-trivial gravity and remove 53-enforcement.
      // Update frontend with initial gyro bias estimate.
      const gtsam::Vector3 gravity = backend_params_->n_gravity_;
      vio_frontend_->resetFrontendAfterOnlineAlignment(gravity,
                                                    gyro_bias);

      // TODO(Sandro): Adapt this to be computed from gravity vector!!
      // (not trivial value)
      // Create initial state for initialization
      std::shared_ptr<gtNavState> initialStateOGA =
          std::make_shared<gtNavState>(gtNavState());

      ///////////////////////////// BACKEND ///////////////////////////////////
      // Initialize backend with pose estimate from gravity alignment
      initializeBackend(stereo_imu_sync_packet, initialStateOGA,
                        stereo_frame_lkf);

      // TODO(Sandro): Create check-return for function
      return true;
    }
  }
}

/* -------------------------------------------------------------------------- */
bool Pipeline::initializeBackend(const StereoImuSyncPacket &stereo_imu_sync_packet,
                                std::shared_ptr<gtNavState> initial_state,
                                const StereoFrame &stereo_frame_lkf) {
    ///////////////////////////// BACKEND ///////////////////////////////////
    initBackend(
        &vio_backend_, stereo_frame_lkf.getBPoseCamLRect(),
        stereo_frame_lkf.getLeftUndistRectCamMat(),
        stereo_frame_lkf.getBaseline(), *backend_params_, &initial_state,
        stereo_imu_sync_packet.getStereoFrame().getTimestamp(),
        stereo_imu_sync_packet.getImuAccGyr()); // No timestamps needed for IMU?
    vio_backend_->registerImuBiasUpdateCallback(
        std::bind(&StereoVisionFrontEnd::updateImuBias,
                  // Send a cref: constant reference because vio_frontend_ is
                  // not copyable.
                  std::cref(*vio_frontend_), std::placeholders::_1));

    ////////////////// DEBUG INITIALIZATION //////////////////////////////////
    if (FLAGS_log_output) {
      logger_.displayInitialStateVioInfo(
          *dataset_, vio_backend_, *CHECK_NOTNULL(initial_state.get()),
          stereo_imu_sync_packet.getImuAccGyr(),
          stereo_imu_sync_packet.getStereoFrame().getTimestamp());
      // Store latest pose estimate.
      logger_.W_Pose_Bprevkf_vio_ = vio_backend_->getWPoseBLkf();
    }
}

/* -------------------------------------------------------------------------- */
// Perform Bundle-Adjustment and initial gravity alignment.
// [out]: Initial navState and imu bias estimates for backend.
// TODO(Sandro): Modify this to have
bool Pipeline::bundleAdjustmentAndGravityAlignment(
                      const StereoImuSyncPacket &stereo_imu_sync_init,
                      const StereoFrame &stereo_frame_lkf,
                      gtsam::Vector3 *gyro_bias,
                      gtsam::Vector3 *g_iter_b0) {

    // Get frontend output to backend input for online initialization
    auto output_frontend = stereo_frontend_output_queue_.batchPop();
    const StereoFrame &stereo_frame_fkf =
        output_frontend.back()->stereo_frame_lkf_;
    std::vector<std::shared_ptr<VioBackEndInputPayload>> inputs_backend;
    inputs_backend.clear();

    // Create inputs for online gravity alignment
    std::vector<gtsam::PreintegratedImuMeasurements> pims;
    pims.clear();
    std::vector<double> delta_t_camera;
    delta_t_camera.clear();
    for (int i = 0; i < output_frontend.size(); i++) {
      // Create input for backend
      std::shared_ptr<VioBackEndInputPayload> input_backend =
          std::make_shared<VioBackEndInputPayload>(VioBackEndInputPayload(
              output_frontend.at(i)->stereo_frame_lkf_.getTimestamp(),
              output_frontend.at(i)->statusSmartStereoMeasurements_,
              output_frontend.at(i)->tracker_status_,
              output_frontend.at(i)->pim_,
              output_frontend.at(i)->relative_pose_body_stereo_, &planes_));
      inputs_backend.push_back(input_backend);
      pims.push_back(output_frontend.at(i)->pim_);
      // Bookkeeping for timestamps
      Timestamp timestamp_kf =
              output_frontend.at(i)->stereo_frame_lkf_.getTimestamp();
      delta_t_camera.push_back(UtilsOpenCV::NsecToSec(
                      timestamp_kf - timestamp_lkf_));
      timestamp_lkf_ = timestamp_kf;
      // Logging
      VLOG(10) << "Frame: "
                << output_frontend.at(i)->stereo_frame_lkf_.getFrameId()
                << " for initialization is "
                << (output_frontend.at(i)->is_keyframe_ ? "a keyframe."
                                                        : "not a keyframe.");
    }
    // Logging
    VLOG(10) << "N frames for initial alignment: " << output_frontend.size();

    // Run initial Bundle Adjustment and retrieve body poses
    // wrt. to initial camera frame (v0_T_bk, for k in 0:N)
    std::shared_ptr<gtNavState> trivial_state =
        std::make_shared<gtNavState>(gtNavState(
            gtsam::Pose3(),
            gtsam::Vector3::Zero(),
            gtsam::imuBias::ConstantBias(Vector3::Zero(), Vector3::Zero())));
    VioBackEnd initial_backend(
        stereo_frame_lkf.getBPoseCamLRect(),
        stereo_frame_lkf.getLeftUndistRectCamMat(),
        stereo_frame_lkf.getBaseline(), &trivial_state,
        stereo_imu_sync_init.getStereoFrame().getTimestamp(),
        stereo_imu_sync_init.getImuAccGyr(), *backend_params_,
        FLAGS_log_output);
    std::vector<gtsam::Pose3> estimated_poses =
        initial_backend.addInitialVisualStatesAndOptimize(inputs_backend);
    // Logging
    LOG(INFO) << "Initial bundle adjustment terminated.";

    // Destruct initial backend
    // initial_backend.~VioBackEnd();

    // Enforce zero bias in initial propagation
    vio_frontend_->updateAndResetImuBias(
        gtsam::imuBias::ConstantBias(Vector3::Zero(), Vector3::Zero()));
    // Run initial visual-inertial alignment(OGA)
    *gyro_bias = vio_frontend_->getCurrentImuBias().gyroscope();
    OnlineGravityAlignment initial_alignment(
                              estimated_poses,
                              delta_t_camera,
                              pims,
                              backend_params_->n_gravity_);
    initial_alignment.alignVisualInertialEstimates(gyro_bias, g_iter_b0);

    // TODO(Sandro): Create check-return for function
    return true;
}

/* -------------------------------------------------------------------------- */
// TODO: Adapt and create better re-initialization (online) function
bool Pipeline::reInitialize(const StereoImuSyncPacket& stereo_imu_sync_packet) {
  // Reset shutdown flags
  shutdown_ = false;

  CHECK(vio_frontend_);
  vio_frontend_->restart();

  CHECK(vio_backend_);
  vio_backend_->restart();

  mesher_.restart();

  visualizer_.restart();

  // Use default initialization function
  return initialize(stereo_imu_sync_packet);
}

/* -------------------------------------------------------------------------- */
bool Pipeline::initBackend(std::unique_ptr<VioBackEnd>* vio_backend,
                           const gtsam::Pose3& B_Pose_camLrect,
                           const gtsam::Cal3_S2& left_undist_rect_cam_mat,
                           const double& baseline,
                           const VioBackEndParams& vio_params,
                           std::shared_ptr<gtNavState>* initial_state_gt,
                           const Timestamp& timestamp_k,
                           const ImuAccGyrS& imu_accgyr) {
  CHECK_NOTNULL(vio_backend);
  // Create VIO.
  switch (dataset_->getBackendType()) {
    case 0: {
      LOG(INFO) << "\e[1m Using Normal VIO. \e[0m";
      *vio_backend = VIO::make_unique<VioBackEnd>(
          B_Pose_camLrect, left_undist_rect_cam_mat, baseline, initial_state_gt,
          timestamp_k, imu_accgyr, vio_params, FLAGS_log_output);
      break;
    }
    case 1: {
      LOG(INFO) << "\e[1m Using Regular VIO with modality "
                << FLAGS_regular_vio_backend_modality << "\e[0m";
      *vio_backend = VIO::make_unique<RegularVioBackEnd>(
          B_Pose_camLrect, left_undist_rect_cam_mat, baseline, initial_state_gt,
          timestamp_k, imu_accgyr, vio_params, FLAGS_log_output,
          static_cast<RegularVioBackEnd::BackendModality>(
              FLAGS_regular_vio_backend_modality));
      break;
    }
    default: {
      LOG(FATAL) << "Requested backend type is not supported.\n"
                 << "Currently supported backend types:\n"
                 << "0: normal VIO\n"
                 << "1: regular VIO\n"
                 << " but requested backend: " << dataset_->getBackendType();
    }
  }
  return true;
}

/* -------------------------------------------------------------------------- */
void Pipeline::spinDisplayOnce(
    VisualizerOutputPayload& visualizer_output_payload) {
  // Display 3D window.
  if (visualizer_output_payload.visualization_type_ !=
      VisualizationType::NONE) {
    VLOG(10) << "Spin Visualize 3D output.";
    // visualizer_output_payload->window_.spin();
    visualizer_output_payload.window_.spinOnce(1, true);
    // TODO this is not very thread-safe!!! Since recordVideo might modify
    // window_ in this thread, while it might also be called in viz thread.
    if (FLAGS_record_video_for_viz_3d) {
      visualizer_.recordVideo();
    }
  }

  // Display 2D images.
  for (const ImageToDisplay& img_to_display :
       visualizer_output_payload.images_to_display_) {
    cv::imshow(img_to_display.name_, img_to_display.image_);
  }
  VLOG(10) << "Spin Visualize 2D output.";
  cv::waitKey(1);
}

/* -------------------------------------------------------------------------- */
StatusSmartStereoMeasurements Pipeline::featureSelect(
    const VioFrontEndParams& tracker_params, const ETHDatasetParser& dataset,
    const Timestamp& timestamp_k, const Timestamp& timestamp_lkf,
    const gtsam::Pose3& W_Pose_Blkf, double* feature_selection_time,
    std::shared_ptr<StereoFrame>& stereoFrame_km1,
    const StatusSmartStereoMeasurements& status_smart_stereo_meas,
    int cur_kf_id, int save_image_selector, const gtsam::Matrix& curr_state_cov,
    const Frame& left_frame) {  // last one for visualization only
  CHECK_NOTNULL(feature_selection_time);

  // ------------ DATA ABOUT CURRENT AND FUTURE ROBOT STATE ------------- //
  size_t nrKfInHorizon = round(tracker_params.featureSelectionHorizon_ /
                               tracker_params.intra_keyframe_time_);
  VLOG(100) << "nrKfInHorizon for selector: " << nrKfInHorizon;

  // Future poses are gt and might be far from the vio pose: we have to
  // attach the *relative* poses from the gt to the latest vio estimate.
  // W_Pose_Bkf_gt    : ground truth pose at previous keyframe.
  // vio->W_Pose_Blkf_: vio pose at previous keyframe.
  // More important than the time, it is important that
  // it is the same time as vio->W_Pose_Blkf_
  KeyframeToStampedPose posesAtFutureKeyframes;
  Pose3 W_Pose_Bkf_gt;
  if (dataset.isGroundTruthAvailable()) {
    W_Pose_Bkf_gt = dataset.getGroundTruthState(timestamp_lkf).pose_;

    for (size_t kk = 0; kk < nrKfInHorizon + 1; kk++) {
      // Including current pose.
      Timestamp timestamp_kk =
          timestamp_k +
          UtilsOpenCV::SecToNsec(kk * tracker_params.intra_keyframe_time_);

      // Relative pose wrt ground truth at last kf.
      Pose3 poseGT_km1_kk = W_Pose_Bkf_gt.between(
          dataset.getGroundTruthState(timestamp_kk).pose_);
      posesAtFutureKeyframes.push_back(
          StampedPose(W_Pose_Blkf.compose(poseGT_km1_kk),
                      UtilsOpenCV::NsecToSec(timestamp_kk)));
    }
  }

  VLOG(100) << "Starting feature selection...";
  SmartStereoMeasurements trackedAndSelectedSmartStereoMeasurements;
  std::tie(trackedAndSelectedSmartStereoMeasurements, *feature_selection_time) =
      feature_selector_.splitTrackedAndNewFeatures_Select_Display(
          stereoFrame_km1, status_smart_stereo_meas.second, cur_kf_id,
          save_image_selector, tracker_params.featureSelectionCriterion_,
          tracker_params.featureSelectionNrCornersToSelect_,
          tracker_params.maxFeatureAge_,
          posesAtFutureKeyframes,  // TODO Luca: can we make this optional, for
                                   // the case where we do not have ground
                                   // truth?
          curr_state_cov, dataset.getDatasetName(),
          left_frame);  // last 2 are for visualization
  VLOG(100) << "Feature selection completed.";

  // Same status as before.
  TrackerStatusSummary status = status_smart_stereo_meas.first;
  return std::make_pair(status, trackedAndSelectedSmartStereoMeasurements);
}

/* -------------------------------------------------------------------------- */
void Pipeline::processKeyframePop() {
  // Pull from stereo frontend output queue.
  LOG(INFO) << "Spinning wrapped thread.";
<<<<<<< HEAD
  while(!shutdown_) {
    const auto &stereo_frontend_output_payload_vector =
        stereo_frontend_output_queue_.batchPopBlocking();
    // TODO(Sandro): Adapt this!!
=======
  while (!shutdown_) {
    std::shared_ptr<StereoFrontEndOutputPayload>
        stereo_frontend_output_payload =
            stereo_frontend_output_queue_.popBlocking();
    /*
    // TODO(Sandro): Adapt this!! 
>>>>>>> 65289580
    // We should also be able to batch process for the backend
    // Either just popBlocking or adapt processKeyframe for multiple
    const auto &stereo_frontend_output_payload_vector =
        stereo_frontend_output_queue_.batchPopBlocking();
    if (stereo_frontend_output_payload_vector.size() != 1) {
      LOG(INFO) << "Queue output vector size: 1";
    } else {
      LOG(WARNING) << "Queue output vector size: "
                   << stereo_frontend_output_payload_vector.size();
    }
    // TODO: Adapt to be able to push in blocks into backend
    const auto &stereo_frontend_output_payload =
        stereo_frontend_output_payload_vector.front();
    // std::shared_ptr<StereoFrontEndOutputPayload>
    // stereo_frontend_output_payload
    //    = stereo_frontend_output_queue_.popBlocking();
<<<<<<< HEAD
    CHECK(stereo_frontend_output_payload);
=======
    CHECK(stereo_frontend_output_payload); */
    if (!stereo_frontend_output_payload) {
      LOG(WARNING) << "No StereoFrontEnd Output Payload received.";
      return;
    }
    
>>>>>>> 65289580
    CHECK(stereo_frontend_output_payload->is_keyframe_);

    // Pass info for resiliency
    debug_tracker_info_ = stereo_frontend_output_payload->getTrackerInfo();

    // Get timestamp of key-frame
    timestamp_lkf_ =
        stereo_frontend_output_payload->stereo_frame_lkf_.getTimestamp();

    ////////////////////////////////////////////////////////////////////////////
    // So from this point on, we have a keyframe.
    // Pass info to VIO
    // Actual keyframe processing. Call to backend.
    ////////////////////////////// BACK-END ////////////////////////////////////
    processKeyframe(
        stereo_frontend_output_payload->statusSmartStereoMeasurements_,
        stereo_frontend_output_payload->stereo_frame_lkf_,
        stereo_frontend_output_payload->pim_,
        stereo_frontend_output_payload->tracker_status_,
        stereo_frontend_output_payload->relative_pose_body_stereo_);
  }
  LOG(INFO) << "Shutdown wrapped thread.";
}

/* -------------------------------------------------------------------------- */
void Pipeline::launchThreads() {
  LOG(INFO) << "Launching threads.";
  launchFrontendThread();
  launchRemainingThreads();
}

/* -------------------------------------------------------------------------- */
void Pipeline::launchFrontendThread() {

  if (parallel_run_) {
    // Start frontend_thread.
    stereo_frontend_thread_ = VIO::make_unique<std::thread>(
        &StereoVisionFrontEnd::spin, CHECK_NOTNULL(vio_frontend_.get()),
        std::ref(stereo_frontend_input_queue_),
        std::ref(stereo_frontend_output_queue_), true);
    LOG(INFO) << "Frontend launched (parallel_run set to " << parallel_run_
              << ").";
  } else {
    LOG(INFO) << "Frontend running in sequential mode (parallel_run set to "
              << parallel_run_ << ").";
  }
}

/* -------------------------------------------------------------------------- */
void Pipeline::launchRemainingThreads() {

  if (parallel_run_) {
    wrapped_thread_ =
        VIO::make_unique<std::thread>(&Pipeline::processKeyframePop, this);

    // Start backend_thread.
    backend_thread_ = VIO::make_unique<std::thread>(
        &VioBackEnd::spin,
        // Returns the pointer to vio_backend_.
        CHECK_NOTNULL(vio_backend_.get()), std::ref(backend_input_queue_),
        std::ref(backend_output_queue_), true);

    // Start mesher_thread.
    mesher_thread_ = VIO::make_unique<std::thread>(
        &Mesher::spin, &mesher_, std::ref(mesher_input_queue_),
        std::ref(mesher_output_queue_), true);

    // Start visualizer_thread.
    // visualizer_thread_ = std::thread(&Visualizer3D::spin,
    //                                 &visualizer_,
    //                                 std::ref(visualizer_input_queue_),
    //                                 std::ref(visualizer_output_queue_));
    LOG(INFO) << "Backend, mesher and visualizer launched (parallel_run set to "
              << parallel_run_ << ").";
  } else {
    LOG(INFO) << "Backend, mesher and visualizer running in sequential mode"
              << " (parallel_run set to " << parallel_run_ << ").";
  }
}

/* -------------------------------------------------------------------------- */
// Resume all workers and queues
void Pipeline::resume() {
  LOG(INFO) << "Restarting frontend workers and queues...";
  stereo_frontend_input_queue_.resume();
  stereo_frontend_output_queue_.resume();

  LOG(INFO) << "Restarting backend workers and queues...";
  backend_input_queue_.resume();
  backend_output_queue_.resume();

  LOG(INFO) << "Restarting mesher workers and queues...";
  mesher_input_queue_.resume();
  mesher_output_queue_.resume();

  LOG(INFO) << "Restarting visualizer workers and queues...";
  visualizer_input_queue_.resume();
  visualizer_output_queue_.resume();

  // Re-launch threads
  if (parallel_run_) {
    launchThreads();
  } else {
    LOG(INFO) << "Running in sequential mode (parallel_run set to "
              << parallel_run_ << ").";
  }
  is_initialized_ = true;
}

/* -------------------------------------------------------------------------- */
void Pipeline::stopThreads() {
  LOG(INFO) << "Stopping workers and queues...";

  LOG(INFO) << "Stopping backend workers and queues...";
  backend_input_queue_.shutdown();
  backend_output_queue_.shutdown();
  CHECK(vio_backend_);
  vio_backend_->shutdown();

  // Shutdown workers and queues.
  LOG(INFO) << "Stopping frontend workers and queues...";
  stereo_frontend_input_queue_.shutdown();
  stereo_frontend_output_queue_.shutdown();
  CHECK(vio_frontend_);
  vio_frontend_->shutdown();

  LOG(INFO) << "Stopping mesher workers and queues...";
  mesher_input_queue_.shutdown();
  mesher_output_queue_.shutdown();
  mesher_.shutdown();

  LOG(INFO) << "Stopping visualizer workers and queues...";
  visualizer_input_queue_.shutdown();
  visualizer_output_queue_.shutdown();
  visualizer_.shutdown();

  LOG(INFO) << "Sent stop flag to all workers and queues...";
}

/* -------------------------------------------------------------------------- */
void Pipeline::joinThreads() {
  LOG(INFO) << "Joining threads...";

  LOG(INFO) << "Joining frontend thread...";
  if (stereo_frontend_thread_ && stereo_frontend_thread_->joinable()) {
    stereo_frontend_thread_->join();
    LOG(INFO) << "Joined frontend thread...";
  } else {
    LOG_IF(ERROR, parallel_run_) << "Frontend thread is not joinable...";
  }

  LOG(INFO) << "Joining wrapped thread...";
  if (wrapped_thread_ && wrapped_thread_->joinable()) {
    wrapped_thread_->join();
    LOG(INFO) << "Joined wrapped thread...";
  } else {
    LOG_IF(ERROR, parallel_run_) << "Wrapped thread is not joinable...";
  }

  LOG(INFO) << "Joining backend thread...";
  if (backend_thread_ && backend_thread_->joinable()) {
    backend_thread_->join();
    LOG(INFO) << "Joined backend thread...";
  } else {
    LOG_IF(ERROR, parallel_run_) << "Backend thread is not joinable...";
  }

  LOG(INFO) << "Joining mesher thread...";
  if (mesher_thread_ && mesher_thread_->joinable()) {
    mesher_thread_->join();
    LOG(INFO) << "Joined mesher thread...";
  } else {
    LOG_IF(ERROR, parallel_run_) << "Mesher thread is not joinable...";
  }
  // visualizer_thread_.join();

  LOG(INFO) << "All threads joined.";
}

}  // namespace VIO<|MERGE_RESOLUTION|>--- conflicted
+++ resolved
@@ -172,6 +172,7 @@
       return SpinOutputContainer();
     }
 
+    // Re-Initialize pipeline if requested
   } else if (stereo_imu_sync_packet.getReinitPacket().getReinitFlag()) {
     // TODO: Add option to autoinitialize, but re-initialize from ext. pose
     // (flag) Shutdown pipeline first
@@ -542,57 +543,15 @@
   ///////////////////////////// GT ////////////////////////////////////////////
   // Initialize Backend using GT if available.
   std::shared_ptr<gtNavState> initialStateGT =
-<<<<<<< HEAD
-    dataset_->isGroundTruthAvailable()?
-        std::make_shared<gtNavState>(dataset_->getGroundTruthState(
-                     stereo_imu_sync_packet.getStereoFrame().getTimestamp())) :
-                     std::shared_ptr<gtNavState>(nullptr);
+      dataset_->isGroundTruthAvailable()
+          ? std::make_shared<gtNavState>(dataset_->getGroundTruthState(
+                stereo_imu_sync_packet.getStereoFrame().getTimestamp()))
+          : std::shared_ptr<gtNavState>(nullptr);
 
   ///////////////////////////// BACKEND //////////////////////////////////////
   // Initialize backend with pose estimate from gravity alignment
   initializeBackend(stereo_imu_sync_packet, initialStateGT,
                         stereo_frame_lkf);
-=======
-      dataset_->isGroundTruthAvailable()
-          ? std::make_shared<gtNavState>(dataset_->getGroundTruthState(
-                stereo_imu_sync_packet.getStereoFrame().getTimestamp()))
-          : std::shared_ptr<gtNavState>(nullptr);
-
-  // TODO: Include flag to start from external pose estimate (ROS)
-  // if (flag_init_gt = 0) {
-  //    LOG(INFO) << "Initialize pipeline with possible GT.";
-  //
-  //} else {
-  //    // Initialize Backend using External Pose Estimate if available.
-  //    LOG(INFO) << "Initialize pipeline with external navstate estimate.";
-  //    initialStateGT = std::make_shared<gtNavState>(gtNavState(
-  //          stereo_imu_sync_packet.getReinitPacket().getReinitPose(),
-  //          stereo_imu_sync_packet.getReinitPacket().getReinitVel(),
-  //          stereo_imu_sync_packet.getReinitPacket().getReinitBias()))
-  //}
-
-  initBackend(
-      &vio_backend_, stereo_frame_lkf.getBPoseCamLRect(),
-      stereo_frame_lkf.getLeftUndistRectCamMat(),
-      stereo_frame_lkf.getBaseline(), *backend_params_, &initialStateGT,
-      stereo_imu_sync_packet.getStereoFrame().getTimestamp(),
-      stereo_imu_sync_packet.getImuAccGyr());  // No timestamps needed for IMU?
-  vio_backend_->registerImuBiasUpdateCallback(
-      std::bind(&StereoVisionFrontEnd::updateImuBias,
-                // Send a cref: constant reference because vio_frontend_ is
-                // not copyable.
-                std::cref(*vio_frontend_), std::placeholders::_1));
-
-  ////////////////// DEBUG INITIALIZATION //////////////////////////////////
-  if (FLAGS_log_output) {
-    logger_.displayInitialStateVioInfo(
-        *dataset_, vio_backend_, *CHECK_NOTNULL(initialStateGT.get()),
-        stereo_imu_sync_packet.getImuAccGyr(),
-        stereo_imu_sync_packet.getStereoFrame().getTimestamp());
-    // Store latest pose estimate.
-    logger_.W_Pose_Bprevkf_vio_ = vio_backend_->getWPoseBLkf();
-  }
->>>>>>> 65289580
 
   return true;
 }
@@ -645,13 +604,8 @@
   /////////////////// FRONTEND //////////////////////////////////////////////////
   } else {
 
-<<<<<<< HEAD
     // Check trivial bias and gravity vector for online initialization
     vio_frontend_->checkFrontendForOnlineAlignment();
-=======
-    CHECK_DOUBLE_EQ(vio_frontend_->getCurrentImuBias().gyroscope().norm(), 0.0);
-
->>>>>>> 65289580
     // Spin frontend once with enforced keyframe and 53-point method
     auto frontend_output = vio_frontend_->spinOnce(
         std::make_shared<StereoImuSyncPacket>(stereo_imu_sync_init));
@@ -962,19 +916,10 @@
 void Pipeline::processKeyframePop() {
   // Pull from stereo frontend output queue.
   LOG(INFO) << "Spinning wrapped thread.";
-<<<<<<< HEAD
   while(!shutdown_) {
     const auto &stereo_frontend_output_payload_vector =
         stereo_frontend_output_queue_.batchPopBlocking();
     // TODO(Sandro): Adapt this!!
-=======
-  while (!shutdown_) {
-    std::shared_ptr<StereoFrontEndOutputPayload>
-        stereo_frontend_output_payload =
-            stereo_frontend_output_queue_.popBlocking();
-    /*
-    // TODO(Sandro): Adapt this!! 
->>>>>>> 65289580
     // We should also be able to batch process for the backend
     // Either just popBlocking or adapt processKeyframe for multiple
     const auto &stereo_frontend_output_payload_vector =
@@ -991,16 +936,7 @@
     // std::shared_ptr<StereoFrontEndOutputPayload>
     // stereo_frontend_output_payload
     //    = stereo_frontend_output_queue_.popBlocking();
-<<<<<<< HEAD
     CHECK(stereo_frontend_output_payload);
-=======
-    CHECK(stereo_frontend_output_payload); */
-    if (!stereo_frontend_output_payload) {
-      LOG(WARNING) << "No StereoFrontEnd Output Payload received.";
-      return;
-    }
-    
->>>>>>> 65289580
     CHECK(stereo_frontend_output_payload->is_keyframe_);
 
     // Pass info for resiliency
