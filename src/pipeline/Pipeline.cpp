/* ----------------------------------------------------------------------------
 * Copyright 2017, Massachusetts Institute of Technology,
 * Cambridge, MA 02139
 * All Rights Reserved
 * Authors: Luca Carlone, et al. (see THANKS for the full author list)
 * See LICENSE for the license information
 * -------------------------------------------------------------------------- */

/**
 * @file   Pipeline.cpp
 * @brief  Implements VIO pipeline workflow.
 * @author Antoni Rosinol
 */

#include "kimera-vio/pipeline/Pipeline.h"

#include <future>
#include <string>
#include <utility>
#include <vector>

#include <gflags/gflags.h>
#include <glog/logging.h>

#include <gtsam/geometry/Pose3.h>

#include "kimera-vio/backend/RegularVioBackEnd.h"
#include "kimera-vio/backend/VioBackEndFactory.h"
#include "kimera-vio/frontend/StereoVisionFrontEnd.h"
#include "kimera-vio/utils/Statistics.h"
#include "kimera-vio/utils/Timer.h"

#include "kimera-vio/initial/InitializationBackEnd.h"
#include "kimera-vio/initial/InitializationFromImu.h"
#include "kimera-vio/initial/OnlineGravityAlignment.h"

DEFINE_bool(log_output, false, "Log output to CSV files.");
DEFINE_bool(extract_planes_from_the_scene,
            false,
            "Whether to use structural regularities in the scene,"
            "currently only planes.");

DEFINE_bool(visualize, true, "Enable overall visualization.");
DEFINE_bool(visualize_lmk_type, false, "Enable landmark type visualization.");
DEFINE_int32(viz_type,
             0,
             "\n0: POINTCLOUD, visualize 3D VIO points (no repeated point)\n"
             "are re-plotted at every frame)\n"
             "1: MESH2D, only visualizes 2D mesh on image\n"
             "2: MESH2Dsparse, visualize a 2D mesh of (right-valid) keypoints "
             "discarding "
             "triangles corresponding to non planar obstacles\n"
             "3: MESH2DTo3Dsparse, get a 3D mesh from a 2D triangulation of "
             "the (right-VALID) "
             "keypoints in the left frame and filters out triangles \n"
             "4: NONE, does not visualize map\n");

DEFINE_bool(use_feature_selection, false, "Enable smart feature selection.");

DEFINE_bool(deterministic_random_number_generator,
            false,
            "If true the random number generator will consistently output the "
            "same sequence of pseudo-random numbers for every run (use it to "
            "have repeatable output). If false the random number generator "
            "will output a different sequence for each run.");
DEFINE_int32(min_num_obs_for_mesher_points,
             4,
             "Minimum number of observations for a smart factor's landmark to "
             "to be used as a 3d point to consider for the mesher.");

DEFINE_int32(num_frames_vio_init,
             25,
             "Minimum number of frames for the online "
             "gravity-aligned initialization.");

// TODO(Sandro): Create YAML file for initialization and read in!
DEFINE_double(smart_noise_sigma_bundle_adjustment,
              1.5,
              "Smart noise sigma for bundle adjustment"
              " in initialization.");
DEFINE_double(outlier_rejection_bundle_adjustment,
              30,
              "Outlier rejection for bundle adjustment"
              " in initialization.");
DEFINE_double(between_translation_bundle_adjustment,
              0.5,
              "Between factor precision for bundle adjustment"
              " in initialization.");
DEFINE_int32(max_time_allowed_for_keyframe_callback,
             5u,
             "Maximum time allowed for processing keyframe rate callback "
             "(in ms).");

DEFINE_bool(use_lcd,
            false,
            "Enable LoopClosureDetector processing in pipeline.");

namespace VIO {

Pipeline::Pipeline(const PipelineParams& params)
    : backend_type_(static_cast<BackendType>(params.backend_type_)),
      stereo_camera_(nullptr),
      vio_frontend_module_(nullptr),
      feature_selector_(nullptr),
      vio_backend_module_(nullptr),
      lcd_module_(nullptr),
      backend_params_(params.backend_params_),
      frontend_params_(params.frontend_params_),
      imu_params_(params.imu_params_),
      mesher_module_(nullptr),
      visualizer_module_(nullptr),
      frontend_thread_(nullptr),
      backend_thread_(nullptr),
      mesher_thread_(nullptr),
      lcd_thread_(nullptr),
      visualizer_thread_(nullptr),
      parallel_run_(params.parallel_run_),
      stereo_frontend_input_queue_("stereo_frontend_input_queue"),
      initialization_frontend_output_queue_(
          "initialization_frontend_output_queue"),
      backend_input_queue_("backend_input_queue") {
  if (FLAGS_deterministic_random_number_generator) setDeterministicPipeline();

  //! Create Stereo Camera
  CHECK_EQ(params.camera_params_.size(), 2u) << "Only stereo camera support.";
  stereo_camera_ = VIO::make_unique<StereoCamera>(
      params.camera_params_.at(0),
      params.camera_params_.at(1),
      params.frontend_params_.stereo_matching_params_);

  //! Create frontend
  vio_frontend_module_ = VIO::make_unique<StereoVisionFrontEndModule>(
      &stereo_frontend_input_queue_,
      parallel_run_,
      FrontEndFactory::createFrontend(params.frontend_type_,
                                      params.imu_params_,
                                      gtsam::imuBias::ConstantBias(),
                                      params.frontend_params_,
                                      FLAGS_log_output));
  auto& backend_input_queue = backend_input_queue_;  //! for the lambda below
  vio_frontend_module_->registerCallback(
      [&backend_input_queue](const StereoFrontEndOutputPayload::Ptr& output) {
        if (output->is_keyframe_) {
          //! Only push to backend input queue if it is a keyframe!
          backend_input_queue.push(VIO::make_unique<VioBackEndInputPayload>(
              output->stereo_frame_lkf_.getTimestamp(),
              output->status_stereo_measurements_,
              output->tracker_status_,
              output->pim_,
              output->relative_pose_body_stereo_,
              nullptr));  // TODO(Toni): remove planes.
        }
      });

  //! Create backend
  vio_backend_module_ = VIO::make_unique<VioBackEndModule>(
      &backend_input_queue_,
      parallel_run_,
      BackEndFactory::createBackend(backend_type_,
                                    // These two should be given by parameters.
                                    stereo_camera_->getLeftCamPose(),
                                    stereo_camera_->getStereoCalib(),
                                    *CHECK_NOTNULL(backend_params_),
                                    FLAGS_log_output));
  vio_backend_module_->registerImuBiasUpdateCallback(
      std::bind(&StereoVisionFrontEndModule::updateImuBias,
                // Send a cref: constant reference bcs updateImuBias is const
                std::cref(*CHECK_NOTNULL(vio_frontend_module_.get())),
                std::placeholders::_1));

  // TODO(Toni): only create if used.
  mesher_module_ = VIO::make_unique<MesherModule>(
      parallel_run_,
      MesherFactory::createMesher(
          MesherType::PROJECTIVE,
          MesherParams(stereo_camera_->getLeftCamPose(),
                       params.camera_params_.at(0).image_size_)));
  //! Register input callbacks
  vio_backend_module_->registerCallback(
      std::bind(&MesherModule::fillBackendQueue,
                std::ref(*CHECK_NOTNULL(mesher_module_.get())),
                std::placeholders::_1));
  vio_frontend_module_->registerCallback(
      std::bind(&MesherModule::fillFrontendQueue,
                std::ref(*CHECK_NOTNULL(mesher_module_.get())),
                std::placeholders::_1));

  if (FLAGS_visualize) {
    visualizer_module_ = VIO::make_unique<VisualizerModule>(
        parallel_run_,
        VisualizerFactory::createVisualizer(
            VisualizerType::OpenCV,
            // TODO(Toni): bundle these three params in VisualizerParams...
            static_cast<VisualizationType>(FLAGS_viz_type),
            backend_type_));
    //! Register input callbacks
    vio_backend_module_->registerCallback(
        std::bind(&VisualizerModule::fillBackendQueue,
                  std::ref(*CHECK_NOTNULL(visualizer_module_.get())),
                  std::placeholders::_1));
    vio_frontend_module_->registerCallback(
        std::bind(&VisualizerModule::fillFrontendQueue,
                  std::ref(*CHECK_NOTNULL(visualizer_module_.get())),
                  std::placeholders::_1));
    mesher_module_->registerCallback(
        std::bind(&VisualizerModule::fillMesherQueue,
                  std::ref(*CHECK_NOTNULL(visualizer_module_.get())),
                  std::placeholders::_1));
    //! Actual displaying of visual data is done in the main thread.
    visualizer_module_->registerCallback(std::bind(
        &Pipeline::spinDisplayOnce, std::cref(*this), std::placeholders::_1));
  }

  if (FLAGS_use_lcd) {
    lcd_module_ = VIO::make_unique<LcdModule>(
        parallel_run_,
        LcdFactory::createLcd(LoopClosureDetectorType::BoW,
                              params.lcd_params_,
                              FLAGS_log_output));
    //! Register input callbacks
    vio_backend_module_->registerCallback(
        std::bind(&LcdModule::fillBackendQueue,
                  std::ref(*CHECK_NOTNULL(lcd_module_.get())),
                  std::placeholders::_1));
    vio_frontend_module_->registerCallback(
        std::bind(&LcdModule::fillFrontendQueue,
                  std::ref(*CHECK_NOTNULL(lcd_module_.get())),
                  std::placeholders::_1));
  }

  // Instantiate feature selector: not used in vanilla implementation.
  if (FLAGS_use_feature_selection) {
    feature_selector_ =
        VIO::make_unique<FeatureSelector>(frontend_params_, *backend_params_);
  }
}

/* -------------------------------------------------------------------------- */
Pipeline::~Pipeline() {
  LOG(INFO) << "Pipeline destructor called.";
  // Shutdown pipeline if it is not already down.
  if (!shutdown_) {
    shutdown();
  } else {
    LOG(INFO) << "Manual shutdown was requested.";
  }
}

/* -------------------------------------------------------------------------- */
void Pipeline::spin(StereoImuSyncPacket::UniquePtr stereo_imu_sync_packet) {
  CHECK(!shutdown_) << "Pipeline is shutdown.";
  // Check if we have to re-initialize
  checkReInitialize(*stereo_imu_sync_packet);
  // Initialize pipeline if not initialized
  if (!is_initialized_) {
    // Launch frontend thread
    if (!is_launched_) {
      launchFrontendThread();
      is_launched_ = true;
      init_frame_id_ = stereo_imu_sync_packet->getStereoFrame().getFrameId();
    }
    CHECK(is_launched_);

    // Initialize pipeline.
    // TODO this is very brittle, because we are accumulating IMU data, but
    // not using it for initialization, because accumulated and actual IMU data
    // at init is the same...
    if (initialize(*stereo_imu_sync_packet)) {
      LOG(INFO) << "Before launching threads.";
      launchRemainingThreads();
      LOG(INFO) << " launching threads.";
      is_initialized_ = true;
    } else {
      LOG(INFO) << "Not yet initialized...";
    }
  } else {
    // TODO Warning: we do not accumulate IMU measurements for the first
    // packet... Spin.
    spinOnce(std::move(stereo_imu_sync_packet));
  }
  return;
}

/* -------------------------------------------------------------------------- */
// Spin the pipeline only once.
void Pipeline::spinOnce(StereoImuSyncPacket::UniquePtr stereo_imu_sync_packet) {
  CHECK(is_initialized_);
  ////////////////////////////// FRONT-END /////////////////////////////////////
  // Push to stereo frontend input queue.
  VLOG(2) << "Push input payload to Frontend.";
  stereo_frontend_input_queue_.push(std::move(stereo_imu_sync_packet));

  // Run the pipeline sequentially.
  if (!parallel_run_) spinSequential();
}

// Returns whether the visualizer_ is running or not. While in parallel mode,
// it does not return unless shutdown.
bool Pipeline::spinViz() {
  if (visualizer_module_) {
    return visualizer_module_->spin();
  }
  return true;
}

/* -------------------------------------------------------------------------- */
void Pipeline::spinSequential() {
  // Spin once each pipeline module.
  CHECK(vio_frontend_module_);
  vio_frontend_module_->spin();

  CHECK(vio_backend_module_);
  vio_backend_module_->spin();

  if (mesher_module_) mesher_module_->spin();

  if (lcd_module_) lcd_module_->spin();

  if (visualizer_module_) visualizer_module_->spin();
}

// TODO: Adapt this function to be able to cope with new initialization
/* -------------------------------------------------------------------------- */
void Pipeline::shutdownWhenFinished() {
  // This is a very rough way of knowing if we have finished...
  // Since threads might be in the middle of processing data while we
  // query if the queues are empty.
  // Check every second if all queues are empty.
  // Time to sleep between queries to the queues [in seconds].
  LOG(INFO) << "Shutting down VIO pipeline once processing has finished.";
  static constexpr int sleep_time = 1;

  bool lcd_and_lcd_input_finished = true;
  if (loop_closure_detector_) {
    lcd_and_lcd_input_finished = false;
  }

  while (!shutdown_ &&         // Loop while not explicitly shutdown.
         (!is_initialized_ ||  // Loop while not initialized
                               // Or, once init, data is not yet consumed.
          !(stereo_frontend_input_queue_.empty() &&
<<<<<<< HEAD
            !vio_frontend_module_->isWorking() &&
            backend_input_queue_.empty() && !vio_backend_module_->isWorking() &&
            (mesher_module_ ? !mesher_module_->isWorking() : true) &&
            (lcd_module_ ? !lcd_module_->isWorking() : true) &&
            (visualizer_module_ ? !visualizer_module_->isWorking() : true)))) {
=======
            stereo_frontend_output_queue_.empty() &&
            !vio_frontend_->isWorking() && backend_input_queue_.empty() &&
            backend_output_queue_.empty() && !vio_backend_->isWorking() &&
            mesher_input_queue_.empty() && mesher_output_queue_.empty() &&
            !mesher_.isWorking() && visualizer_input_queue_.empty() &&
            visualizer_output_queue_.empty() && !visualizer_.isWorking() &&
            lcd_and_lcd_input_finished))) {
>>>>>>> ac2103ff
    VLOG_EVERY_N(10, 100) << "shutdown_: " << shutdown_ << '\n'
                          << "VIO pipeline status: \n"
                          << "Initialized? " << is_initialized_ << '\n'
                          << "Frontend input queue empty?"
                          << stereo_frontend_input_queue_.empty() << '\n'
                          << "Frontend is working? "
                          << vio_frontend_module_->isWorking() << '\n'
                          << "Backend Input queue empty?"
                          << backend_input_queue_.empty() << '\n'
                          << "Backend is working? "
<<<<<<< HEAD
                          << (is_initialized_ ? vio_backend_module_->isWorking()
                                              : false);

    VLOG_IF_EVERY_N(10, mesher_module_, 100)
        << "Mesher is working? " << mesher_module_->isWorking();

    VLOG_IF_EVERY_N(10, lcd_module_, 100)
        << "LoopClosureDetector is working? " << lcd_module_->isWorking();

    VLOG_IF_EVERY_N(10, visualizer_module_, 100)
        << "Visualizer is working? " << visualizer_module_->isWorking();
=======
                          << (is_initialized_ ? vio_backend_->isWorking() : false)
                          << '\n'
                          << "Mesher input queue empty?"
                          << mesher_input_queue_.empty() << '\n'
                          << "Mesher output queue empty?"
                          << mesher_output_queue_.empty() << '\n'
                          << "Mesher is working? " << mesher_.isWorking() << '\n'
                          << "Visualizer input queue empty?"
                          << visualizer_input_queue_.empty() << '\n'
                          << "Visualizer output queue empty?"
                          << visualizer_output_queue_.empty() << '\n'
                          << "Visualizer is working? " << visualizer_.isWorking();
    if (loop_closure_detector_) {
      lcd_and_lcd_input_finished = lcd_input_queue_.empty() &&
                                   !loop_closure_detector_->isWorking();
      VLOG_EVERY_N(10, 100) << "LCD input queue empty?"
                            << lcd_input_queue_.empty() << '\n'
                            << "LCD is working? "
                            << loop_closure_detector_->isWorking();
    }
>>>>>>> ac2103ff

    std::this_thread::sleep_for(std::chrono::seconds(sleep_time));
  }
  LOG(INFO) << "Shutting down VIO, reason: input is empty and threads are "
               "idle.";
  if (!shutdown_) shutdown();
}

/* -------------------------------------------------------------------------- */
void Pipeline::shutdown() {
  LOG_IF(ERROR, shutdown_) << "Shutdown requested, but Pipeline was already "
                              "shutdown.";
  LOG(INFO) << "Shutting down VIO pipeline.";
  shutdown_ = true;
  stopThreads();
  // if (parallel_run_) {
  joinThreads();
  //}
  LOG(INFO) << "Pipeline destructor finished.";
}

/* -------------------------------------------------------------------------- */
bool Pipeline::initialize(const StereoImuSyncPacket& stereo_imu_sync_packet) {
  switch (backend_params_->autoInitialize_) {
    case 0:
      // If the gtNavState is identity, the params provider probably did a
      // mistake, although it can happen that the ground truth initial pose is
      // identity! But if that is the case, create another autoInitialize value
      // for this case and send directly a identity pose...
      CHECK(!backend_params_->initial_ground_truth_state_.equals(VioNavState()))
          << "Requested initialization from Ground-Truth pose but got an "
             "identity pose: did you parse your ground-truth correctly?";
      return initializeFromGroundTruth(
          stereo_imu_sync_packet, backend_params_->initial_ground_truth_state_);
    case 1:
      return initializeFromIMU(stereo_imu_sync_packet);
    case 2:
      // Initialization using online gravity alignment.
      return initializeOnline(stereo_imu_sync_packet);
    default:
      LOG(FATAL) << "Wrong initialization mode.";
  }
  return false;
}

/* -------------------------------------------------------------------------- */
// TODO: Adapt and create better re-initialization (online) function
void Pipeline::checkReInitialize(
    const StereoImuSyncPacket& stereo_imu_sync_packet) {
  // Re-initialize pipeline if requested
  if (is_initialized_ &&
      stereo_imu_sync_packet.getReinitPacket().getReinitFlag()) {
    LOG(WARNING) << "Re-initialization triggered!";
    // Shutdown pipeline first
    shutdown();

    // Reset shutdown flags
    shutdown_ = false;
    // Set initialization flag to false
    is_initialized_ = false;
    // Set launch thread flag to false
    is_launched_ = false;
    // Reset initial id to current id
    init_frame_id_ = stereo_imu_sync_packet.getStereoFrame().getFrameId();

    // Resume threads
    CHECK(vio_frontend_module_);
    vio_frontend_module_->restart();
    CHECK(vio_backend_module_);
    vio_backend_module_->restart();
    mesher_module_->restart();
    if (lcd_module_) lcd_module_->restart();
    visualizer_module_->restart();
    // Resume pipeline
    resume();
    initialization_frontend_output_queue_.resume();
  }
}

/* -------------------------------------------------------------------------- */
bool Pipeline::initializeFromGroundTruth(
    const StereoImuSyncPacket& stereo_imu_sync_packet,
    const VioNavState& initial_ground_truth_state) {
  LOG(INFO) << "------------------- Initialize Pipeline with frame k = "
            << stereo_imu_sync_packet.getStereoFrame().getFrameId()
            << "--------------------";

  // Initialize Stereo Frontend.
  CHECK(vio_frontend_module_);
  const StereoFrame& stereo_frame_lkf =
      vio_frontend_module_->processFirstStereoFrame(
          stereo_imu_sync_packet.getStereoFrame());

  // Initialize Backend using ground-truth.
  CHECK(vio_backend_module_);
  vio_backend_module_->initializeBackend(VioNavStateTimestamped(
      stereo_frame_lkf.getTimestamp(), initial_ground_truth_state));

  return true;
}

/* -------------------------------------------------------------------------- */
// Assumes Zero Velocity & upright vehicle.
bool Pipeline::initializeFromIMU(
    const StereoImuSyncPacket& stereo_imu_sync_packet) {
  LOG(INFO) << "------------------- Initialize Pipeline with frame k = "
            << stereo_imu_sync_packet.getStereoFrame().getFrameId()
            << "--------------------";

  // Guess pose from IMU, assumes vehicle to be static.
  VioNavState initial_state_estimate =
      InitializationFromImu::getInitialStateEstimate(
          stereo_imu_sync_packet.getImuAccGyr(),
          backend_params_->n_gravity_,
          backend_params_->roundOnAutoInitialize_);

  // Initialize Stereo Frontend.
  CHECK(vio_frontend_module_);
  const StereoFrame& stereo_frame_lkf =
      vio_frontend_module_->processFirstStereoFrame(
          stereo_imu_sync_packet.getStereoFrame());

  // Initialize Backend using IMU data.
  CHECK(vio_backend_module_);
  vio_backend_module_->initializeBackend(VioNavStateTimestamped(
      stereo_frame_lkf.getTimestamp(), initial_state_estimate));

  return true;
}

/* -------------------------------------------------------------------------- */
// TODO (Toni): move this as much as possible inside initialization...
bool Pipeline::initializeOnline(
    const StereoImuSyncPacket& stereo_imu_sync_packet) {
  int frame_id = stereo_imu_sync_packet.getStereoFrame().getFrameId();
  LOG(INFO) << "------------------- Initializing Pipeline with frame k = "
            << frame_id << "--------------------";

  CHECK(vio_frontend_module_);
  CHECK_GE(frame_id, init_frame_id_);
  CHECK_GE(init_frame_id_ + FLAGS_num_frames_vio_init, frame_id);

  // TODO(Sandro): Find a way to optimize this
  // Create ImuFrontEnd with non-zero gravity (zero bias)
  // TODO(Toni): shouldn't this be done only once?
  gtsam::PreintegratedImuMeasurements::Params imu_params =
      ImuFrontEnd::convertImuParams(imu_params_);
  imu_params.n_gravity = backend_params_->n_gravity_;
  ImuFrontEnd imu_frontend_real(
      imu_params,
      gtsam::imuBias::ConstantBias(Vector3::Zero(), Vector3::Zero()));
  CHECK_DOUBLE_EQ(imu_frontend_real.getPreintegrationGravity().norm(),
                  imu_params.n_gravity.norm());

  // Enforce stereo frame as keyframe for initialization
  StereoFrame stereo_frame = stereo_imu_sync_packet.getStereoFrame();
  stereo_frame.setIsKeyframe(true);
  // TODO: this is copying the packet implicitly, just to set a flag to true.
  StereoImuSyncPacket stereo_imu_sync_init(
      stereo_frame,
      stereo_imu_sync_packet.getImuStamps(),
      stereo_imu_sync_packet.getImuAccGyr(),
      stereo_imu_sync_packet.getReinitPacket());

  StereoFrontEndOutputPayload::ConstPtr frontend_output = nullptr;
  /////////////////// FIRST FRAME //////////////////////////////////////////////
  if (frame_id == init_frame_id_) {
    // Set trivial bias, gravity and force 5/3 point method for initialization
    vio_frontend_module_->prepareFrontendForOnlineAlignment();
    // Initialize Stereo Frontend.
    vio_frontend_module_->processFirstStereoFrame(
        stereo_imu_sync_init.getStereoFrame());

    //! Register frontend output queue for the initializer.
    vio_frontend_module_->registerCallback(
        [&frontend_output](
            const StereoFrontEndOutputPayload::ConstPtr& output) {
          frontend_output = output;
        });
    return false;
  } else {
    // Check trivial bias and gravity vector for online initialization
    vio_frontend_module_->checkFrontendForOnlineAlignment();
    // Spin frontend once with enforced keyframe and 53-point method
    vio_frontend_module_->spinOnce(stereo_imu_sync_init);
    // TODO(Sandro): Optionally add AHRS PIM
    CHECK(frontend_output);
    initialization_frontend_output_queue_.push(
        VIO::make_unique<InitializationInputPayload>(
            frontend_output->is_keyframe_,
            frontend_output->status_stereo_measurements_,
            frontend_output->tracker_status_,
            frontend_output->relative_pose_body_stereo_,
            frontend_output->stereo_frame_lkf_,
            frontend_output->pim_,
            frontend_output->debug_tracker_info_));

    // TODO(Sandro): Find a way to optimize this
    // This queue is used for the the backend optimization
    const auto& imu_stamps = stereo_imu_sync_packet.getImuStamps();
    const auto& imu_accgyr = stereo_imu_sync_packet.getImuAccGyr();
    const auto& pim =
        imu_frontend_real.preintegrateImuMeasurements(imu_stamps, imu_accgyr);
    // This queue is used for the backend after initialization
    VLOG(2) << "Initialization: Push input payload to Backend.";
    backend_input_queue_.push(VIO::make_unique<VioBackEndInputPayload>(
        frontend_output->stereo_frame_lkf_.getTimestamp(),
        frontend_output->status_stereo_measurements_,
        frontend_output->tracker_status_,
        pim,
        frontend_output->relative_pose_body_stereo_,
        nullptr));

    // Only process set of frontend outputs after specific number of frames
    if (frame_id < (init_frame_id_ + FLAGS_num_frames_vio_init)) {
      return false;
    } else {
      ///////////////////////////// ONLINE INITIALIZER //////////////////////
      auto tic_full_init = utils::Timer::tic();

      // Create empty output variables
      gtsam::Vector3 gyro_bias, g_iter_b0;
      gtsam::NavState init_navstate;

      // Get frontend output to backend input for online initialization
      InitializationBackEnd::InitializationQueue output_frontend;
      CHECK(initialization_frontend_output_queue_.batchPop(&output_frontend));
      // Shutdown the initialization input queue once used
      initialization_frontend_output_queue_.shutdown();

      // Adjust parameters for Bundle Adjustment
      // TODO(Sandro): Create YAML file for initialization and read in!
      VioBackEndParams backend_params_init(*backend_params_);
      backend_params_init.smartNoiseSigma_ =
          FLAGS_smart_noise_sigma_bundle_adjustment;
      backend_params_init.outlierRejection_ =
          FLAGS_outlier_rejection_bundle_adjustment;
      backend_params_init.betweenTranslationPrecision_ =
          FLAGS_between_translation_bundle_adjustment;

      // Create initial backend
      CHECK(stereo_camera_);
      InitializationBackEnd initial_backend(stereo_camera_->getLeftCamPose(),
                                            stereo_camera_->getStereoCalib(),
                                            backend_params_init,
                                            FLAGS_log_output);

      // Enforce zero bias in initial propagation
      // TODO(Sandro): Remove this, once AHRS is implemented
      vio_frontend_module_->updateAndResetImuBias(
          gtsam::imuBias::ConstantBias(Vector3::Zero(), Vector3::Zero()));
      gyro_bias = vio_frontend_module_->getCurrentImuBias().gyroscope();

      // Initialize if successful
      if (initial_backend.bundleAdjustmentAndGravityAlignment(
              output_frontend, &gyro_bias, &g_iter_b0, &init_navstate)) {
        LOG(INFO) << "Bundle adjustment and alignment successful!";

        // Reset frontend with non-trivial gravity and remove 53-enforcement.
        // Update frontend with initial gyro bias estimate.
        vio_frontend_module_->resetFrontendAfterOnlineAlignment(
            backend_params_->n_gravity_, gyro_bias);
        LOG(WARNING) << "Time used for initialization: "
                     << utils::Timer::toc(tic_full_init).count() << " (ms).";

        ///////////////////////////// BACKEND ////////////////////////////////
        // Initialize backend with pose estimate from gravity alignment
        // Create initial state for initialization from online gravity
        VioNavState initial_state_OGA(init_navstate,
                                      ImuBias(gtsam::Vector3(), gyro_bias));
        // Initialize Backend using IMU data.
        CHECK(vio_backend_module_);
        vio_backend_module_->initializeBackend(VioNavStateTimestamped(
            frontend_output->stereo_frame_lkf_.getTimestamp(),
            initial_state_OGA));
        LOG(INFO) << "Initialization finalized.";

        // TODO(Sandro): Create check-return for function
        return true;
      } else {
        // Reset initialization
        LOG(ERROR) << "Bundle adjustment or alignment failed!";
        init_frame_id_ = stereo_imu_sync_packet.getStereoFrame().getFrameId();
        initialization_frontend_output_queue_.shutdown();
        initialization_frontend_output_queue_.resume();
        return false;
      }
    }
  }
}

/* -------------------------------------------------------------------------- */
void Pipeline::spinDisplayOnce(const VisualizerOutput::Ptr& viz_output) const {
  // Display 3D window.
  if (viz_output->visualization_type_ != VisualizationType::NONE) {
    VLOG(10) << "Spin Visualize 3D output.";
    // visualizer_output_payload->window_.spin();
    CHECK(!viz_output->window_.wasStopped());
    viz_output->window_.spinOnce(1, true);
  }

  // Display 2D images.
  for (const ImageToDisplay& img_to_display : viz_output->images_to_display_) {
    cv::imshow(img_to_display.name_, img_to_display.image_);
  }
  VLOG(10) << "Spin Visualize 2D output.";
  cv::waitKey(1);
}

/* -------------------------------------------------------------------------- */
StatusStereoMeasurements Pipeline::featureSelect(
    const VioFrontEndParams& tracker_params,
    const Timestamp& timestamp_k,
    const Timestamp& timestamp_lkf,
    const gtsam::Pose3& W_Pose_Blkf,
    double* feature_selection_time,
    std::shared_ptr<StereoFrame>& stereoFrame_km1,
    const StatusStereoMeasurements& status_stereo_meas,
    int cur_kf_id,
    int save_image_selector,
    const gtsam::Matrix& curr_state_cov,
    const Frame& left_frame) {  // last one for visualization only
  CHECK_NOTNULL(feature_selection_time);

  // ------------ DATA ABOUT CURRENT AND FUTURE ROBOT STATE ------------- //
  size_t nrKfInHorizon = round(tracker_params.featureSelectionHorizon_ /
                               tracker_params.intra_keyframe_time_);
  VLOG(100) << "nrKfInHorizon for selector: " << nrKfInHorizon;

  // Future poses are gt and might be far from the vio pose: we have to
  // attach the *relative* poses from the gt to the latest vio estimate.
  // W_Pose_Bkf_gt    : ground truth pose at previous keyframe.
  // vio->W_Pose_Blkf_: vio pose at previous keyframe.
  // More important than the time, it is important that
  // it is the same time as vio->W_Pose_Blkf_
  KeyframeToStampedPose posesAtFutureKeyframes;
  Pose3 W_Pose_Bkf_gt;

  VLOG(100) << "Starting feature selection...";
  SmartStereoMeasurements trackedAndSelectedSmartStereoMeasurements;
  std::tie(trackedAndSelectedSmartStereoMeasurements, *feature_selection_time) =
      feature_selector_->splitTrackedAndNewFeatures_Select_Display(
          stereoFrame_km1,
          status_stereo_meas.second,
          cur_kf_id,
          save_image_selector,
          tracker_params.featureSelectionCriterion_,
          tracker_params.featureSelectionNrCornersToSelect_,
          tracker_params.maxFeatureAge_,
          posesAtFutureKeyframes,
          curr_state_cov,
          "",
          left_frame);  // last 2 are for visualization
  VLOG(100) << "Feature selection completed.";

  // Same status as before.
  TrackerStatusSummary status = status_stereo_meas.first;
  return std::make_pair(status, trackedAndSelectedSmartStereoMeasurements);
}

/* -------------------------------------------------------------------------- */
void Pipeline::launchThreads() {
  LOG(INFO) << "Launching threads.";
  launchFrontendThread();
  launchRemainingThreads();
}

/* -------------------------------------------------------------------------- */
void Pipeline::launchFrontendThread() {
  if (parallel_run_) {
    // Start frontend_thread.
    frontend_thread_ = VIO::make_unique<std::thread>(
        &StereoVisionFrontEndModule::spin,
        CHECK_NOTNULL(vio_frontend_module_.get()));
    LOG(INFO) << "Frontend launched (parallel_run set to " << parallel_run_
              << ").";
  } else {
    LOG(INFO) << "Frontend running in sequential mode (parallel_run set to "
              << parallel_run_ << ").";
  }
}

/* -------------------------------------------------------------------------- */
void Pipeline::launchRemainingThreads() {
  if (parallel_run_) {
    backend_thread_ = VIO::make_unique<std::thread>(
        &VioBackEndModule::spin, CHECK_NOTNULL(vio_backend_module_.get()));

    mesher_thread_ = VIO::make_unique<std::thread>(
        &MesherModule::spin, CHECK_NOTNULL(mesher_module_.get()));

    if (lcd_module_) {
      lcd_thread_ = VIO::make_unique<std::thread>(
          &LcdModule::spin, CHECK_NOTNULL(lcd_module_.get()));
    }

    // TODO(Toni): visualizer thread is run in main thread.
    //// Start visualizer_thread.
    // if (visualizer_module_) {
    //  visualizer_thread_ = VIO::make_unique<std::thread>(
    //      &VisualizerModule::spin, CHECK_NOTNULL(visualizer_module_.get()));
    //}

    LOG(INFO) << "Backend, mesher and visualizer launched (parallel_run set to "
              << parallel_run_ << ").";
  } else {
    LOG(INFO) << "Backend, mesher and visualizer running in sequential mode"
              << " (parallel_run set to " << parallel_run_ << ").";
  }
}

/* -------------------------------------------------------------------------- */
// Resume all workers and queues
void Pipeline::resume() {
  LOG(INFO) << "Restarting frontend workers and queues...";
  stereo_frontend_input_queue_.resume();

  LOG(INFO) << "Restarting backend workers and queues...";
  backend_input_queue_.resume();

  // Re-launch threads
  /*if (parallel_run_) {
    launchThreads();
  } else {
    LOG(INFO) << "Running in sequential mode (parallel_run set to "
              << parallel_run_<< ").";
  }
  is_launched_ = true; */
}

/* -------------------------------------------------------------------------- */
void Pipeline::stopThreads() {
  LOG(INFO) << "Stopping workers and queues...";

  LOG(INFO) << "Stopping backend workers and queues...";
  backend_input_queue_.shutdown();
  CHECK(vio_backend_module_);
  vio_backend_module_->shutdown();

  // Shutdown workers and queues.
  LOG(INFO) << "Stopping frontend workers and queues...";
  stereo_frontend_input_queue_.shutdown();
  CHECK(vio_frontend_module_);
  vio_frontend_module_->shutdown();

  LOG(INFO) << "Stopping mesher workers and queues...";
  if (mesher_module_) mesher_module_->shutdown();

  LOG(INFO) << "Stopping loop closure workers and queues...";
  if (lcd_module_) lcd_module_->shutdown();

  LOG(INFO) << "Stopping visualizer workers and queues...";
  if (visualizer_module_) visualizer_module_->shutdown();

  LOG(INFO) << "Sent stop flag to all workers and queues...";
}

/* -------------------------------------------------------------------------- */
void Pipeline::joinThreads() {
  LOG(INFO) << "Joining threads...";

  if (backend_thread_) {
    LOG(INFO) << "Joining backend thread...";
    if (backend_thread_->joinable()) {
      backend_thread_->join();
      LOG(INFO) << "Joined backend thread...";
    } else {
      LOG_IF(ERROR, parallel_run_) << "Backend thread is not joinable...";
    }
  } else {
    VLOG(1) << "No Backend thread, not joining.";
  }

  if (frontend_thread_) {
    LOG(INFO) << "Joining frontend thread...";
    if (frontend_thread_->joinable()) {
      frontend_thread_->join();
      LOG(INFO) << "Joined frontend thread...";
    } else {
      LOG_IF(ERROR, parallel_run_) << "Frontend thread is not joinable...";
    }
  } else {
    VLOG(1) << "No Frontend thread, not joining.";
  }

  if (mesher_thread_) {
    LOG(INFO) << "Joining mesher thread...";
    if (mesher_thread_->joinable()) {
      mesher_thread_->join();
      LOG(INFO) << "Joined mesher thread...";
    } else {
      LOG_IF(ERROR, parallel_run_) << "Mesher thread is not joinable...";
    }
  } else {
  }

  if (lcd_thread_) {
    LOG(INFO) << "Joining loop closure thread...";
    if (lcd_thread_->joinable()) {
      lcd_thread_->join();
      LOG(INFO) << "Joined loop closure thread...";
    } else {
      LOG_IF(ERROR, parallel_run_) << "Loop closure thread is not joinable...";
    }
  } else {
    VLOG(1) << "No LCD thread, not joining.";
  }

  if (visualizer_thread_) {
    LOG(INFO) << "Joining visualizer thread...";
    if (visualizer_thread_->joinable()) {
      visualizer_thread_->join();
      LOG(INFO) << "Joined visualizer thread...";
    } else {
      LOG_IF(ERROR, parallel_run_) << "visualizer thread is not joinable...";
    }
  } else {
    VLOG(1) << "No Visualizer thread, not joining.";
  }

  LOG(INFO) << "All threads joined.";
}

}  // namespace VIO<|MERGE_RESOLUTION|>--- conflicted
+++ resolved
@@ -339,21 +339,11 @@
          (!is_initialized_ ||  // Loop while not initialized
                                // Or, once init, data is not yet consumed.
           !(stereo_frontend_input_queue_.empty() &&
-<<<<<<< HEAD
             !vio_frontend_module_->isWorking() &&
             backend_input_queue_.empty() && !vio_backend_module_->isWorking() &&
             (mesher_module_ ? !mesher_module_->isWorking() : true) &&
             (lcd_module_ ? !lcd_module_->isWorking() : true) &&
             (visualizer_module_ ? !visualizer_module_->isWorking() : true)))) {
-=======
-            stereo_frontend_output_queue_.empty() &&
-            !vio_frontend_->isWorking() && backend_input_queue_.empty() &&
-            backend_output_queue_.empty() && !vio_backend_->isWorking() &&
-            mesher_input_queue_.empty() && mesher_output_queue_.empty() &&
-            !mesher_.isWorking() && visualizer_input_queue_.empty() &&
-            visualizer_output_queue_.empty() && !visualizer_.isWorking() &&
-            lcd_and_lcd_input_finished))) {
->>>>>>> ac2103ff
     VLOG_EVERY_N(10, 100) << "shutdown_: " << shutdown_ << '\n'
                           << "VIO pipeline status: \n"
                           << "Initialized? " << is_initialized_ << '\n'
@@ -364,7 +354,6 @@
                           << "Backend Input queue empty?"
                           << backend_input_queue_.empty() << '\n'
                           << "Backend is working? "
-<<<<<<< HEAD
                           << (is_initialized_ ? vio_backend_module_->isWorking()
                                               : false);
 
@@ -376,28 +365,6 @@
 
     VLOG_IF_EVERY_N(10, visualizer_module_, 100)
         << "Visualizer is working? " << visualizer_module_->isWorking();
-=======
-                          << (is_initialized_ ? vio_backend_->isWorking() : false)
-                          << '\n'
-                          << "Mesher input queue empty?"
-                          << mesher_input_queue_.empty() << '\n'
-                          << "Mesher output queue empty?"
-                          << mesher_output_queue_.empty() << '\n'
-                          << "Mesher is working? " << mesher_.isWorking() << '\n'
-                          << "Visualizer input queue empty?"
-                          << visualizer_input_queue_.empty() << '\n'
-                          << "Visualizer output queue empty?"
-                          << visualizer_output_queue_.empty() << '\n'
-                          << "Visualizer is working? " << visualizer_.isWorking();
-    if (loop_closure_detector_) {
-      lcd_and_lcd_input_finished = lcd_input_queue_.empty() &&
-                                   !loop_closure_detector_->isWorking();
-      VLOG_EVERY_N(10, 100) << "LCD input queue empty?"
-                            << lcd_input_queue_.empty() << '\n'
-                            << "LCD is working? "
-                            << loop_closure_detector_->isWorking();
-    }
->>>>>>> ac2103ff
 
     std::this_thread::sleep_for(std::chrono::seconds(sleep_time));
   }
