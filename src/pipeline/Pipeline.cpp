--- conflicted
+++ resolved
@@ -92,7 +92,6 @@
 
 namespace VIO {
 
-<<<<<<< HEAD
 Pipeline::Pipeline(const PipelineParams &params, bool parallel_run)
     : backend_type_(params.backend_type_), vio_frontend_(nullptr),
       feature_selector_(nullptr), vio_backend_(nullptr),
@@ -107,36 +106,12 @@
       stereo_frontend_output_queue_("stereo_frontend_output_queue"),
       initialization_frontend_output_queue_(
           "initialization_frontend_output_queue"),
-=======
-Pipeline::Pipeline(const PipelineParams& params,
-                   bool parallel_run)
-    : backend_type_(params.backend_type_),
-      vio_frontend_(nullptr),
-      vio_backend_(nullptr),
-      backend_params_(params.backend_params_),
-      frontend_params_(params.frontend_params_),
-      mesher_(),
-      visualizer_(static_cast<VisualizationType>(FLAGS_viz_type),
-                  params.backend_type_),
-      stereo_frontend_thread_(nullptr),
-      wrapped_thread_(nullptr),
-      backend_thread_(nullptr),
-      mesher_thread_(nullptr),
-      parallel_run_(parallel_run),
-      stereo_frontend_input_queue_("stereo_frontend_input_queue"),
-      stereo_frontend_output_queue_("stereo_frontend_output_queue"),
-      initialization_frontend_output_queue_("initialization_frontend_output_queue"),
->>>>>>> c0eae555
       backend_input_queue_("backend_input_queue"),
       backend_output_queue_("backend_output_queue"),
       mesher_input_queue_("mesher_input_queue"),
       mesher_output_queue_("mesher_output_queue"),
       visualizer_input_queue_("visualizer_input_queue"),
       visualizer_output_queue_("visualizer_output_queue") {
-<<<<<<< HEAD
-=======
-
->>>>>>> c0eae555
   if (FLAGS_deterministic_random_number_generator) setDeterministicPipeline();
   if (FLAGS_log_output) logger_.openLogFiles();
 
@@ -154,11 +129,7 @@
   // Instantiate feature selector: not used in vanilla implementation.
   if (FLAGS_use_feature_selection) {
     feature_selector_ =
-<<<<<<< HEAD
         VIO::make_unique<FeatureSelector>(frontend_params_, *backend_params_);
-=======
-        FeatureSelector(frontend_params_, *backend_params_);
->>>>>>> c0eae555
   }
 }
 
@@ -298,21 +269,12 @@
       CHECK_EQ(backend_type_, 1u);  // Use Regular VIO
       mesher_.clusterPlanesFromMesh(&planes_, points_with_id_VIO);
     } else {
-<<<<<<< HEAD
       LOG_IF_EVERY_N(
           WARNING,
           backend_type_ == 1u && (FLAGS_regular_vio_backend_modality == 2u ||
                                   FLAGS_regular_vio_backend_modality == 3u ||
                                   FLAGS_regular_vio_backend_modality == 4u),
           10)
-=======
-      LOG_IF_EVERY_N(WARNING,
-                     backend_type_ == 1u &&
-                         (FLAGS_regular_vio_backend_modality == 2u ||
-                          FLAGS_regular_vio_backend_modality == 3u ||
-                          FLAGS_regular_vio_backend_modality == 4u),
-                     10)
->>>>>>> c0eae555
           << "Using Regular VIO without extracting planes from the scene. "
              "Set flag extract_planes_from_the_scene to true to enforce "
              "regularities.";
@@ -460,21 +422,12 @@
       CHECK_EQ(backend_type_, 1);  // Use Regular VIO
       mesher_.clusterPlanesFromMesh(&planes_, points_with_id_VIO);
     } else {
-<<<<<<< HEAD
       LOG_IF_EVERY_N(
           WARNING,
           backend_type_ == 1u && (FLAGS_regular_vio_backend_modality == 2u ||
                                   FLAGS_regular_vio_backend_modality == 3u ||
                                   FLAGS_regular_vio_backend_modality == 4u),
           10)
-=======
-      LOG_IF_EVERY_N(WARNING,
-                     backend_type_ == 1u &&
-                         (FLAGS_regular_vio_backend_modality == 2u ||
-                          FLAGS_regular_vio_backend_modality == 3u ||
-                          FLAGS_regular_vio_backend_modality == 4u),
-                     10)
->>>>>>> c0eae555
           << "Using Regular VIO without extracting planes from the scene. "
              "Set flag extract_planes_from_the_scene to true to enforce "
              "regularities.";
@@ -653,21 +606,13 @@
 
   ///////////////////////////// GT ////////////////////////////////////////////
   // Initialize Backend using GT if available.
-<<<<<<< HEAD
   std::shared_ptr<gtNavState> initialStateGT =
       std::shared_ptr<gtNavState>(nullptr);
-=======
-  std::shared_ptr<gtNavState> initialStateGT = std::shared_ptr<gtNavState>(nullptr);
->>>>>>> c0eae555
 
   ///////////////////////////// BACKEND //////////////////////////////////////
   // Initialize backend with pose estimate from gravity alignment
   initializeVioBackend(stereo_imu_sync_packet, initialStateGT,
-<<<<<<< HEAD
                        stereo_frame_lkf);
-=======
-                        stereo_frame_lkf);
->>>>>>> c0eae555
 
   return true;
 }
@@ -746,10 +691,6 @@
     VLOG(2) << "Initialization: Push input payload to Backend.";
     stereo_frontend_output_queue_.push(frontend_real_output);
     /////////
-<<<<<<< HEAD
-=======
-
->>>>>>> c0eae555
 
     // Only process set of frontend outputs after specific number of frames
     if (frame_id < (init_frame_id_ + FLAGS_num_frames_vio_init)) {
@@ -772,11 +713,7 @@
       // TODO(Sandro): Create YAML file for initialization and read in!
       VioBackEndParams backend_params_init(*backend_params_);
       backend_params_init.smartNoiseSigma_ =
-<<<<<<< HEAD
           FLAGS_smart_noise_sigma_bundle_adjustment;
-=======
-                FLAGS_smart_noise_sigma_bundle_adjustment;
->>>>>>> c0eae555
       backend_params_init.outlierRejection_ =
           FLAGS_outlier_rejection_bundle_adjustment;
       backend_params_init.betweenTranslationPrecision_ =
@@ -787,12 +724,7 @@
           output_frontend.front().stereo_frame_lkf_.getBPoseCamLRect(),
           output_frontend.front().stereo_frame_lkf_.getLeftUndistRectCamMat(),
           output_frontend.front().stereo_frame_lkf_.getBaseline(),
-<<<<<<< HEAD
           backend_params_init, FLAGS_log_output);
-=======
-          backend_params_init,
-          FLAGS_log_output);
->>>>>>> c0eae555
 
       // Enforce zero bias in initial propagation
       // TODO(Sandro): Remove this, once AHRS is implemented
@@ -842,7 +774,6 @@
 // TODO(Sandro): Unify both functions below (init backend)
 //////////////////// UNIFY
 bool Pipeline::initializeVioBackend(
-<<<<<<< HEAD
     const StereoImuSyncPacket& stereo_imu_sync_packet,
     std::shared_ptr<gtNavState> initial_state,
     const StereoFrame& stereo_frame_lkf) {
@@ -869,33 +800,6 @@
   //   logger_.W_Pose_Bprevkf_vio_ = vio_backend_->getWPoseBLkf();
   // } // TODO place elsewhere since dataset no longer in pipeline
   return true;
-=======
-                              const StereoImuSyncPacket &stereo_imu_sync_packet,
-                              std::shared_ptr<gtNavState> initial_state,
-                              const StereoFrame &stereo_frame_lkf) {
-    ///////////////////////////// BACKEND ///////////////////////////////////
-    initBackend(
-        &vio_backend_, stereo_frame_lkf.getBPoseCamLRect(),
-        stereo_frame_lkf.getLeftUndistRectCamMat(),
-        stereo_frame_lkf.getBaseline(), *backend_params_, &initial_state,
-        stereo_imu_sync_packet.getStereoFrame().getTimestamp(),
-        stereo_imu_sync_packet.getImuAccGyr()); // No timestamps needed for IMU?
-    vio_backend_->registerImuBiasUpdateCallback(
-        std::bind(&StereoVisionFrontEnd::updateImuBias,
-                  // Send a cref: constant reference because vio_frontend_ is
-                  // not copyable.
-                  std::cref(*vio_frontend_), std::placeholders::_1));
-
-    ////////////////// DEBUG INITIALIZATION //////////////////////////////////
-    // if (FLAGS_log_output) {
-    //   logger_.displayInitialStateVioInfo(
-    //       *dataset_, vio_backend_, *CHECK_NOTNULL(initial_state.get()),
-    //       stereo_imu_sync_packet.getImuAccGyr(),
-    //       stereo_imu_sync_packet.getStereoFrame().getTimestamp());
-    //   // Store latest pose estimate.
-    //   logger_.W_Pose_Bprevkf_vio_ = vio_backend_->getWPoseBLkf();
-    // } // TODO place elsewhere since dataset no longer in pipeline
->>>>>>> c0eae555
 }
 
 /* --------------------------------------------------------------------------
@@ -970,15 +874,9 @@
 /* --------------------------------------------------------------------------
  */
 StatusSmartStereoMeasurements Pipeline::featureSelect(
-<<<<<<< HEAD
     const VioFrontEndParams& tracker_params, const Timestamp& timestamp_k,
     const Timestamp& timestamp_lkf, const gtsam::Pose3& W_Pose_Blkf,
     double* feature_selection_time,
-=======
-    const VioFrontEndParams& tracker_params,
-    const Timestamp& timestamp_k, const Timestamp& timestamp_lkf,
-    const gtsam::Pose3& W_Pose_Blkf, double* feature_selection_time,
->>>>>>> c0eae555
     std::shared_ptr<StereoFrame>& stereoFrame_km1,
     const StatusSmartStereoMeasurements& status_smart_stereo_meas,
     int cur_kf_id, int save_image_selector, const gtsam::Matrix& curr_state_cov,
@@ -1003,20 +901,17 @@
   SmartStereoMeasurements trackedAndSelectedSmartStereoMeasurements;
   std::tie(trackedAndSelectedSmartStereoMeasurements, *feature_selection_time) =
       feature_selector_->splitTrackedAndNewFeatures_Select_Display(
-          stereoFrame_km1, status_smart_stereo_meas.second, cur_kf_id,
-          save_image_selector, tracker_params.featureSelectionCriterion_,
+          stereoFrame_km1,
+          status_smart_stereo_meas.second,
+          cur_kf_id,
+          save_image_selector,
+          tracker_params.featureSelectionCriterion_,
           tracker_params.featureSelectionNrCornersToSelect_,
-<<<<<<< HEAD
-          tracker_params.maxFeatureAge_, posesAtFutureKeyframes, curr_state_cov,
-          std::string(),
-          left_frame); // last 2 are for visualization
-=======
           tracker_params.maxFeatureAge_,
           posesAtFutureKeyframes,
           curr_state_cov,
           "",
           left_frame);  // last 2 are for visualization
->>>>>>> c0eae555
   VLOG(100) << "Feature selection completed.";
 
   // Same status as before.
