/* ----------------------------------------------------------------------------
 * Copyright 2017, Massachusetts Institute of Technology,
 * Cambridge, MA 02139
 * All Rights Reserved
 * Authors: Luca Carlone, et al. (see THANKS for the full author list)
 * See LICENSE for the license information
 * -------------------------------------------------------------------------- */

/**
 * @file   Pipeline.h
 * @brief  Implements VIO pipeline workflow.
 * @author Antoni Rosinol
 */

#pragma once

#include <stddef.h>
#include <atomic>
#include <cstdlib>  // for srand()
#include <memory>
#include <thread>
#include <utility>  // for make_pair
#include <vector>

#include <gtsam/navigation/ImuBias.h>

#include "FeatureSelector.h"
#include "LoggerMatlab.h"
#include "StereoImuSyncPacket.h"
#include "Visualizer3D.h"
#include "datasource/DataSource.h"
#include "initial/InitializationBackEnd-definitions.h"
#include "mesh/Mesher.h"
#include "pipeline/BufferControl.h"
#include "pipeline/ProcessControl.h"
#include "utils/ThreadsafeQueue.h"
<<<<<<< HEAD

#include "LoopClosureDetector.h"
=======
>>>>>>> 5e2a98cc

namespace VIO {
// Forward-declare classes.
class VioBackEndParams;
class VioBackEnd;
class StereoVisionFrontEnd;
<<<<<<< HEAD
class LoopClosureDetectorParams;
class LoopClosureDetector;
=======
>>>>>>> 5e2a98cc

}  // namespace VIO

namespace VIO {

class Pipeline {
 private:
  // Typedefs
  typedef std::function<void(const SpinOutputPacket&)>
      KeyframeRateOutputCallback;

 public:
  Pipeline(const PipelineParams& params, bool parallel_run = true);

  ~Pipeline();

  // Main spin, runs the pipeline.
  void spin(const StereoImuSyncPacket& stereo_imu_sync_packet);

  // Run an endless loop until shutdown to visualize.
  bool spinViz(bool parallel_run = true);

  // Spin the pipeline only once.
  void spinOnce(const StereoImuSyncPacket& stereo_imu_sync_packet);

  // A parallel pipeline should always be able to run sequentially...
  void spinSequential();

  // Shutdown the pipeline once all data has been consumed.
  void shutdownWhenFinished();

  // Shutdown processing pipeline: stops and joins threads, stops queues.
  // And closes logfiles.
  void shutdown();

  // Resumes all queues
  void resume();

  // Return the mesher output queue for FUSES to process the mesh_2d and
  // mesh_3d to extract semantic information.
  // TODO(Toni) this should be a callback instead...
  // right now it works because no one is pulling from this queue in pipeline.
  inline ThreadsafeQueue<MesherOutputPayload>& getMesherOutputQueue() {
    return mesher_output_queue_;
  }

  // Registration of callbacks.
  // Callback to modify the mesh visual properties every time the mesher
  // has a new 3d mesh.
  inline void registerSemanticMeshSegmentationCallback(
      Mesher::Mesh3dVizPropertiesSetterCallback cb) {
    visualizer_.registerMesh3dVizProperties(cb);
  }

  // Callback to output the VIO backend results at keyframe rate.
  // This callback also allows to
  inline void registerKeyFrameRateOutputCallback(
      KeyframeRateOutputCallback callback) {
    keyframe_rate_output_callback_ = callback;
  }

 private:
  // Initialize random seed for repeatability (only on the same machine).
  // TODO Still does not make RANSAC REPEATABLE across different machines.
  inline void setDeterministicPipeline() const { srand(0); }

  // Initialize pipeline with desired option (flag).
  bool initialize(const StereoImuSyncPacket& stereo_imu_sync_packet);

  // Check if necessary to re-initialize pipeline.
  void checkReInitialize(const StereoImuSyncPacket& stereo_imu_sync_packet);

  // Initialize pipeline from IMU or GT.
  bool initializeFromIMUorGT(const StereoImuSyncPacket& stereo_imu_sync_packet);

  // Initialize pipeline from online gravity alignment.
  bool initializeOnline(const StereoImuSyncPacket& stereo_imu_sync_packet);

  // Initialize backend given external pose estimate (GT or OGA)
  // TODO(Sandro): Unify both functions below (init backend)
  bool initializeVioBackend(const StereoImuSyncPacket& stereo_imu_sync_packet,
                            std::shared_ptr<gtNavState> initial_state,
                            const StereoFrame& stereo_frame_lkf);

  // Initialize backend.
  /// @param: vio_backend: returns the backend initialized.
  /// @param: initial_state_gt: serves as input in case there is ground-truth
  /// available for the initial state and one wants to initialize the backend
  /// using this information. And also as output by returning the eventually
  /// used initial state (either grount-truth, or guessed from imu data).
  bool initBackend(std::unique_ptr<VioBackEnd>* vio_backend,
                   const gtsam::Pose3& B_Pose_camLrect,
                   const gtsam::Cal3_S2& left_undist_rect_cam_mat,
                   const double& baseline, const VioBackEndParams& vio_params,
                   std::shared_ptr<gtNavState>* initial_state_gt,
                   const Timestamp& timestamp_k, const ImuAccGyrS& imu_accgyr);
  // Displaying must be done in the main thread.
  void spinDisplayOnce(VisualizerOutputPayload& visualizer_output_payload);

  void processKeyframe(
      const StatusSmartStereoMeasurements& statusSmartStereoMeasurements,
      const StereoFrame& last_stereo_keyframe,
      const ImuFrontEnd::PreintegratedImuMeasurements& pim,
      const TrackingStatus& kf_tracking_status_stereo,
      const gtsam::Pose3& relative_pose_body_stereo,
      const DebugTrackerInfo& debug_tracker_info);

  void processKeyframePop();

  StatusSmartStereoMeasurements featureSelect(
      const VioFrontEndParams& tracker_params, const Timestamp& timestamp_k,
      const Timestamp& timestamp_lkf, const gtsam::Pose3& W_Pose_Blkf,
      double* feature_selection_time,
      std::shared_ptr<StereoFrame>& stereoFrame_km1,
      const StatusSmartStereoMeasurements& smart_stereo_meas, int cur_kf_id,
      int save_image_selector, const gtsam::Matrix& curr_state_cov,
      const Frame& left_frame);

  // Launch different threads with processes.
  void launchThreads();

  // Launch frontend thread with process.
  void launchFrontendThread();

  // Launch remaining threads with processes.
  void launchRemainingThreads();

  // Shutdown processes and queues.
  void stopThreads();

  // Join threads to do a clean shutdown.
  void joinThreads();

  // Callbacks.
  KeyframeRateOutputCallback keyframe_rate_output_callback_;

  // Init Vio parameter
  VioBackEndParamsConstPtr backend_params_;
  VioFrontEndParams frontend_params_;

  // TODO this should go to another class to avoid not having copy-ctor...
  // Frontend.
  std::unique_ptr<StereoVisionFrontEnd> vio_frontend_;
  std::unique_ptr<FeatureSelector> feature_selector_;

  // Stereo vision frontend payloads.
  ThreadsafeQueue<StereoImuSyncPacket> stereo_frontend_input_queue_;
  ThreadsafeQueue<StereoFrontEndOutputPayload> stereo_frontend_output_queue_;

  // Online initialization frontend queue.
  ThreadsafeQueue<InitializationInputPayload>
      initialization_frontend_output_queue_;

  // Create VIO: class that implements estimation back-end.
  std::unique_ptr<VioBackEnd> vio_backend_;

  // Thread-safe queue for the backend.
  ThreadsafeQueue<VioBackEndInputPayload> backend_input_queue_;
  ThreadsafeQueue<VioBackEndOutputPayload> backend_output_queue_;

  // Set of planes in the scene.
  std::vector<Plane> planes_;

  // Logger class (stores data for matlab visualization).
  LoggerMatlab logger_;

  // Create class to build mesh.
  Mesher mesher_;

  // Thread-safe queue for the mesher.
  ThreadsafeQueue<MesherInputPayload> mesher_input_queue_;
  ThreadsafeQueue<MesherOutputPayload> mesher_output_queue_;

  // Create class to detect loop closures.
  std::unique_ptr<LoopClosureDetector> loop_closure_detector_;
  LoopClosureDetectorParams lcd_params_;

  // Thread-safe queue for the loop closure detector.
  ThreadsafeQueue<LoopClosureDetectorInputPayload> lcd_input_queue_;
  ThreadsafeQueue<LoopClosureDetectorOutputPayload> lcd_output_queue_;

  // Visualization process.
  Visualizer3D visualizer_;

  // Thread-safe queue for the visualizer.
  ThreadsafeQueue<VisualizerInputPayload> visualizer_input_queue_;
  ThreadsafeQueue<VisualizerOutputPayload> visualizer_output_queue_;

  // High-level abstractions for workflow control.
  ProcessControl process_control_;
  BufferControl buffer_control_;

  // Shutdown switch to stop pipeline, threads, and queues.
  std::atomic_bool shutdown_ = {false};
  std::atomic_bool is_initialized_ = {false};
  std::atomic_bool is_launched_ = {false};
  int init_frame_id_;

  // Threads.
  std::unique_ptr<std::thread> stereo_frontend_thread_ = {nullptr};
  std::unique_ptr<std::thread> wrapped_thread_ = {nullptr};
  std::unique_ptr<std::thread> backend_thread_ = {nullptr};
  std::unique_ptr<std::thread> mesher_thread_ = {nullptr};
<<<<<<< HEAD
  std::unique_ptr<std::thread> lcd_thread_ = {nullptr};
=======
>>>>>>> 5e2a98cc
  // std::thread visualizer_thread_;

  int backend_type_;
  bool parallel_run_;
};

}  // namespace VIO<|MERGE_RESOLUTION|>--- conflicted
+++ resolved
@@ -34,22 +34,16 @@
 #include "pipeline/BufferControl.h"
 #include "pipeline/ProcessControl.h"
 #include "utils/ThreadsafeQueue.h"
-<<<<<<< HEAD
 
 #include "LoopClosureDetector.h"
-=======
->>>>>>> 5e2a98cc
 
 namespace VIO {
 // Forward-declare classes.
 class VioBackEndParams;
 class VioBackEnd;
 class StereoVisionFrontEnd;
-<<<<<<< HEAD
 class LoopClosureDetectorParams;
 class LoopClosureDetector;
-=======
->>>>>>> 5e2a98cc
 
 }  // namespace VIO
 
@@ -253,10 +247,7 @@
   std::unique_ptr<std::thread> wrapped_thread_ = {nullptr};
   std::unique_ptr<std::thread> backend_thread_ = {nullptr};
   std::unique_ptr<std::thread> mesher_thread_ = {nullptr};
-<<<<<<< HEAD
   std::unique_ptr<std::thread> lcd_thread_ = {nullptr};
-=======
->>>>>>> 5e2a98cc
   // std::thread visualizer_thread_;
 
   int backend_type_;
