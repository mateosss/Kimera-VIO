/* ----------------------------------------------------------------------------
 * Copyright 2017, Massachusetts Institute of Technology,
 * Cambridge, MA 02139
 * All Rights Reserved
 * Authors: Luca Carlone, et al. (see THANKS for the full author list)
 * See LICENSE for the license information
 * -------------------------------------------------------------------------- */

/**
 * @file   Visualizer.cpp
 * @brief  Build and visualize 2D mesh from Frame
 * @author Antoni Rosinol, AJ Haeffner, Luca Carlone
 */

#include "Visualizer3D.h"

#include <algorithm>      // for min
#include <memory>         // for shared_ptr<>
#include <string>         // for string
#include <unordered_map>  // for unordered_map<>
#include <utility>        // for pair<>
#include <vector>         // for vector<>

#include <gflags/gflags.h>

#include "LoggerMatlab.h"
#include "UtilsOpenCV.h"
#include "common/FilesystemUtils.h"
#include "utils/Statistics.h"
#include "utils/Timer.h"

#include "factors/PointPlaneFactor.h"  // For visualization of constraints.

DEFINE_bool(visualize_mesh, false, "Enable 3D mesh visualization.");

DEFINE_bool(visualize_mesh_2d, false, "Visualize mesh 2D.");
DEFINE_bool(visualize_mesh_2d_filtered, false, "Visualize mesh 2D filtered.");

DEFINE_bool(visualize_semantic_mesh, false,
            "Color the 3d mesh according to their semantic labels.");
DEFINE_bool(visualize_mesh_with_colored_polygon_clusters, false,
            "Color the polygon clusters according to their cluster id.");
DEFINE_bool(visualize_point_cloud, true, "Enable point cloud visualization.");
DEFINE_bool(visualize_convex_hull, false, "Enable convex hull visualization.");
DEFINE_bool(visualize_plane_constraints, false,
            "Enable plane constraints"
            " visualization.");
DEFINE_bool(visualize_planes, false, "Enable plane visualization.");
DEFINE_bool(visualize_plane_label, false, "Enable plane label visualization.");
DEFINE_bool(visualize_mesh_in_frustum, false,
            "Enable mesh visualization in "
            "camera frustum.");
DEFINE_string(
    visualize_load_mesh_filename, "",
    "Load a mesh in the visualization, i.e. to visualize ground-truth "
    "point cloud from Euroc's Vicon dataset.");

// 3D Mesh related flags.
DEFINE_int32(mesh_shading, 0, "Mesh shading:\n 0: Flat, 1: Gouraud, 2: Phong");
DEFINE_int32(mesh_representation, 1,
             "Mesh representation:\n 0: Points, 1: Surface, 2: Wireframe");
DEFINE_bool(texturize_3d_mesh, false,
            "Whether you want to add texture to the 3d"
            "mesh. The texture is taken from the image"
            " frame.");
DEFINE_bool(set_mesh_ambient, false,
            "Whether to use ambient light for the "
            "mesh.");
DEFINE_bool(set_mesh_lighting, false, "Whether to use lighting for the mesh.");
DEFINE_bool(log_mesh, false, "Log the mesh at time horizon.");
DEFINE_bool(log_accumulated_mesh, false, "Accumulate the mesh when logging.");

DEFINE_int32(displayed_trajectory_length, 50,
             "Set length of plotted trajectory."
             "If -1 then all the trajectory is plotted.");

namespace VIO {

/* -------------------------------------------------------------------------- */
template <class T>
static bool getEstimateOfKey(const gtsam::Values& state, const gtsam::Key& key,
                             T* estimate) {
  CHECK_NOTNULL(estimate);
  if (state.exists(key)) {
    *estimate = state.at<T>(key);
    return true;
  } else {
    return false;
  }
}

// Contains internal data for Visualizer3D window.
Visualizer3D::WindowData::WindowData()
    : window_(cv::viz::Viz3d("3D Visualizer")),
      cloud_color_(cv::viz::Color::white()),
      background_color_(cv::viz::Color::black()),
      mesh_representation_(FLAGS_mesh_representation),
      mesh_shading_(FLAGS_mesh_shading),
      mesh_ambient_(FLAGS_set_mesh_ambient),
      mesh_lighting_(FLAGS_set_mesh_lighting) {}

/* -------------------------------------------------------------------------- */
VisualizerInputPayload::VisualizerInputPayload(
    const gtsam::Pose3& pose, const StereoFrame& last_stero_keyframe,
    MesherOutputPayload&& mesher_output_payload,
    const VioBackEnd::PointsWithIdMap& points_with_id_VIO,
    const VioBackEnd::LmkIdToLmkTypeMap& lmk_id_to_lmk_type_map,
    const std::vector<Plane>& planes, const gtsam::NonlinearFactorGraph& graph,
    const gtsam::Values& values, const std::vector<Point3>& points_3d)
    : pose_(pose),
      stereo_keyframe_(last_stero_keyframe),
      mesher_output_payload_(std::move(mesher_output_payload)),
      points_with_id_VIO_(points_with_id_VIO),
      lmk_id_to_lmk_type_map_(lmk_id_to_lmk_type_map),
      planes_(planes),
      graph_(graph),
      values_(values),
      points_3d_(points_3d) {}

/* -------------------------------------------------------------------------- */
ImageToDisplay::ImageToDisplay(const std::string& name, const cv::Mat& image)
    : name_(name), image_(image) {}

/* -------------------------------------------------------------------------- */
Visualizer3D::Visualizer3D(VisualizationType viz_type, int backend_type)
    : visualization_type_(viz_type), backend_type_(backend_type) {
  if (VLOG_IS_ON(2)) {
    window_data_.window_.setGlobalWarnings(true);
  } else {
    window_data_.window_.setGlobalWarnings(false);
  }
  window_data_.window_.registerKeyboardCallback(keyboardCallback,
                                                &window_data_);
  window_data_.window_.setBackgroundColor(window_data_.background_color_);
  window_data_.window_.showWidget("Coordinate Widget",
                                  cv::viz::WCoordinateSystem());
}

/* -------------------------------------------------------------------------- */
void Visualizer3D::spin(ThreadsafeQueue<VisualizerInputPayload>& input_queue,
                        ThreadsafeQueue<VisualizerOutputPayload>& output_queue,
                        std::function<void(VisualizerOutputPayload&)> display,
                        bool parallel_run) {
  LOG(INFO) << "Spinning Visualizer.";
  VisualizerOutputPayload output_payload;
  utils::StatsCollector stats_visualizer("Visualizer Timing [ms]");
  while (!shutdown_) {
    // Wait for mesher payload.
    is_thread_working_ = false;
    const std::shared_ptr<VisualizerInputPayload>& visualizer_payload =
        input_queue.popBlocking();
    is_thread_working_ = true;
    auto tic = utils::Timer::tic();
    visualize(visualizer_payload, &output_payload);
    if (display) {
      display(output_payload);
    } else {
      output_queue.push(output_payload);
    }
    output_payload.images_to_display_.clear();
    auto spin_duration = utils::Timer::toc(tic).count();
    LOG(WARNING) << "Current Visualizer frequency: " << 1000.0 / spin_duration
                 << " Hz. (" << spin_duration << " ms).";
    stats_visualizer.AddSample(spin_duration);

    // Break the while loop if we are in sequential mode.
    if (!parallel_run) return;
  }
  LOG(INFO) << "Visualizer successfully shutdown.";
}

/* -------------------------------------------------------------------------- */
void Visualizer3D::shutdown() {
  LOG_IF(WARNING, shutdown_) << "Shutdown for Visualizer requested, but it was "
                                "already shutdown.";
  LOG(INFO) << "Shutting down Visualizer.";
  shutdown_ = true;
}

/* -------------------------------------------------------------------------- */
void Visualizer3D::restart() {
  LOG(INFO) << "Resetting shutdown visualizer flag to false.";
  shutdown_ = false;
}

/* -------------------------------------------------------------------------- */
// Returns true if visualization is ready, false otherwise.
bool Visualizer3D::visualize(
    const std::shared_ptr<VisualizerInputPayload>& input,
    VisualizerOutputPayload* output) {
  CHECK_NOTNULL(output);
  if (input) {
    return visualize(*input, output);
  } else {
    LOG(WARNING) << "No Visualizer Input Payload received";
    return false;
  }
}

/* -------------------------------------------------------------------------- */
// Returns true if visualization is ready, false otherwise.
bool Visualizer3D::visualize(const VisualizerInputPayload& input,
                             VisualizerOutputPayload* output) {
  CHECK_NOTNULL(output);
  cv::Mat mesh_2d_img;  // Only for visualization.

  const Frame& left_stereo_keyframe = input.stereo_keyframe_.getLeftFrame();

  switch (visualization_type_) {
    // Computes and visualizes 2D mesh.
    // vertices: all leftframe kps with lmkId != -1 and inside the image
    // triangles: all the ones with edges inside images as produced by
    // cv::subdiv
    case VisualizationType::MESH2D: {
      output->visualization_type_ = VisualizationType::MESH2D;
      output->images_to_display_.push_back(ImageToDisplay(
          "Mesh 2D", visualizeMesh2D(left_stereo_keyframe.createMesh2D(),
                                     left_stereo_keyframe.img_)));
      break;
    }

      // Computes and visualizes 2D mesh.
      // vertices: all leftframe kps with right-VALID (3D), lmkId != -1 and
      // inside the image triangles: all the ones with edges inside images as
      // produced by cv::subdiv, which have uniform gradient
    case VisualizationType::
        MESH2Dsparse: {  // visualize a 2D mesh of (right-valid) keypoints
                         // discarding triangles corresponding to non planar
                         // obstacles
      output->visualization_type_ = VisualizationType::MESH2Dsparse;

      std::vector<cv::Vec6f> mesh_2d;
      input.stereo_keyframe_.createMesh2dStereo(&mesh_2d, nullptr,
                                                Mesh2Dtype::DENSE, true);

      // Add image to output queue.
      output->images_to_display_.push_back(ImageToDisplay(
          "Mesh 2D", visualizeMesh2DStereo(mesh_2d, left_stereo_keyframe)));
      break;
    }

      // Computes and visualizes 3D mesh from 2D triangulation.
      // vertices: all leftframe kps with right-VALID (3D), lmkId != -1 and
      // inside the image triangles: all the ones with edges inside images as
      // produced by cv::subdiv, which have uniform gradient (updateMesh3D also
      // filters out geometrically) Sparsity comes from filtering out triangles
      // corresponding to non planar obstacles which are assumed to have
      // non-uniform gradient.
    case VisualizationType::MESH2DTo3Dsparse: {
      output->visualization_type_ = VisualizationType::MESH2DTo3Dsparse;
      // Visualize 2d mesh.
      if (FLAGS_visualize_mesh_2d) {
        output->images_to_display_.push_back(ImageToDisplay(
            "Mesh 2D",
            visualizeMesh2DStereo(input.mesher_output_payload_.mesh_2d_for_viz_,
                                  left_stereo_keyframe)));
      }

      // Visualize filtered 2d mesh.
      if (FLAGS_visualize_mesh_2d_filtered || FLAGS_visualize_mesh_in_frustum) {
        output->images_to_display_.push_back(ImageToDisplay(
            "Mesh 2D Filtered",
            visualizeMesh2DStereo(
                input.mesher_output_payload_.mesh_2d_filtered_for_viz_,
                left_stereo_keyframe)));
        mesh_2d_img = output->images_to_display_.back().image_;
      }

      // 3D mesh visualization
      VLOG(10) << "Starting 3D mesh visualization...";

      static std::vector<Plane> planes_prev;
      static VioBackEnd::PointsWithIdMap points_with_id_VIO_prev;
      static VioBackEnd::LmkIdToLmkTypeMap lmk_id_to_lmk_type_map_prev;
      static cv::Mat vertices_mesh_prev;
      static cv::Mat polygons_mesh_prev;
      static Mesher::Mesh3DVizProperties mesh_3d_viz_props_prev;

      if (FLAGS_visualize_mesh) {
        VLOG(10) << "Visualize mesh.";
        if (FLAGS_visualize_semantic_mesh) {
          VLOG(10) << "Visualize Semantic mesh.";
          LOG_IF(WARNING, FLAGS_visualize_mesh_with_colored_polygon_clusters)
              << "Both gflags visualize_semantic_mesh and "
                 "visualize_mesh_with_colored_polygon_cluster are set to True,"
                 " but visualization of the semantic mesh has priority over "
                 "visualization of the polygon clusters.";
          visualizeMesh3D(vertices_mesh_prev, mesh_3d_viz_props_prev.colors_,
                          polygons_mesh_prev, mesh_3d_viz_props_prev.tcoords_,
                          mesh_3d_viz_props_prev.texture_);
        } else {
          VLOG(10) << "Visualize mesh with colored clusters.";
          LOG_IF(ERROR, mesh_3d_viz_props_prev.colors_.rows > 0u)
              << "The 3D mesh is being colored with semantic information, but"
                 " gflag visualize_semantic_mesh is set to false...";
          visualizeMesh3DWithColoredClusters(
              planes_prev, vertices_mesh_prev, polygons_mesh_prev,
              FLAGS_visualize_mesh_with_colored_polygon_clusters,
              input.stereo_keyframe_.getTimestamp());
        }
      }

      if (FLAGS_visualize_point_cloud) {
        visualizePoints3D(points_with_id_VIO_prev, lmk_id_to_lmk_type_map_prev);
      }

      if (!FLAGS_visualize_load_mesh_filename.empty()) {
        static bool visualize_ply_mesh_once = true;
        if (visualize_ply_mesh_once) {
          visualizePlyMesh(FLAGS_visualize_load_mesh_filename.c_str());
          visualize_ply_mesh_once = false;
        }
      }

      if (FLAGS_visualize_convex_hull) {
        if (planes_prev.size() != 0) {
          visualizeConvexHull(planes_prev.at(0).triangle_cluster_,
                              vertices_mesh_prev, polygons_mesh_prev);
        }
      }

      if (backend_type_ == 1 && FLAGS_visualize_plane_constraints) {
        LandmarkIds lmk_ids_in_current_pp_factors;
        for (const auto& g : input.graph_) {
          const auto& ppf =
              boost::dynamic_pointer_cast<gtsam::PointPlaneFactor>(g);
          if (ppf) {
            // We found a PointPlaneFactor.
            // Get point key.
            Key point_key = ppf->getPointKey();
            LandmarkId lmk_id = gtsam::Symbol(point_key).index();
            lmk_ids_in_current_pp_factors.push_back(lmk_id);
            // Get point estimate.
            gtsam::Point3 point;
            CHECK(getEstimateOfKey(
                input.values_, point_key,
                &point));  // This call makes visualizer unable to perform this
                           // in parallel. But you can just copy the state_

            // Visualize.
            const Key& ppf_plane_key = ppf->getPlaneKey();
            for (const Plane& plane :
                 input.planes_) {  // not sure, we are having some w planes_prev
                                   // others with planes...
              if (ppf_plane_key == plane.getPlaneSymbol().key()) {
                gtsam::OrientedPlane3 current_plane_estimate;
                CHECK(getEstimateOfKey<
                      gtsam::OrientedPlane3>(  // This call makes visualizer
                                               // unable to perform this in
                                               // parallel.
                    input.values_, ppf_plane_key, &current_plane_estimate));
                // WARNING assumes the backend updates normal and distance
                // of plane and that no one modifies it afterwards...
                visualizePlaneConstraints(
                    plane.getPlaneSymbol().key(),
                    current_plane_estimate.normal().point3(),
                    current_plane_estimate.distance(), lmk_id, point);
                // Stop since there are not multiple planes for one
                // ppf.
                break;
              }
            }
          }
        }

        // Remove lines that are not representing a point plane factor
        // in the current graph.
        removeOldLines(lmk_ids_in_current_pp_factors);
      }

      // Must go after visualize plane constraints.
      if (FLAGS_visualize_planes || FLAGS_visualize_plane_constraints) {
        for (const Plane& plane : input.planes_) {
          const gtsam::Symbol& plane_symbol = plane.getPlaneSymbol();
          const std::uint64_t& plane_index = plane_symbol.index();
          gtsam::OrientedPlane3 current_plane_estimate;
          if (getEstimateOfKey<gtsam::OrientedPlane3>(
                  input.values_, plane_symbol.key(), &current_plane_estimate)) {
            const cv::Point3d& plane_normal_estimate =
                UtilsOpenCV::unit3ToPoint3d(current_plane_estimate.normal());
            CHECK(plane.normal_ == plane_normal_estimate);
            // We have the plane in the optimization.
            // Visualize plane.
            visualizePlane(plane_index, plane_normal_estimate.x,
                           plane_normal_estimate.y, plane_normal_estimate.z,
                           current_plane_estimate.distance(),
                           FLAGS_visualize_plane_label,
                           plane.triangle_cluster_.cluster_id_);
          } else {
            // We could not find the plane in the optimization...
            // Careful cause we might enter here because there are new
            // segmented planes.
            // Delete the plane.
            LOG(ERROR) << "Remove plane viz for id:" << plane_index;
            if (FLAGS_visualize_plane_constraints) {
              removePlaneConstraintsViz(plane_index);
            }
            removePlane(plane_index);
          }
        }

        // Also remove planes that were deleted by the backend...
        for (const Plane& plane : planes_prev) {
          const gtsam::Symbol& plane_symbol = plane.getPlaneSymbol();
          const std::uint64_t& plane_index = plane_symbol.index();
          gtsam::OrientedPlane3 current_plane_estimate;
          if (!getEstimateOfKey<gtsam::OrientedPlane3>(
                  input.values_, plane_symbol.key(), &current_plane_estimate)) {
            // We could not find the plane in the optimization...
            // Delete the plane.
            if (FLAGS_visualize_plane_constraints) {
              removePlaneConstraintsViz(plane_index);
            }
            removePlane(plane_index);
          }
        }
      }

      planes_prev = input.planes_;
      vertices_mesh_prev = input.mesher_output_payload_.vertices_mesh_;
      polygons_mesh_prev = input.mesher_output_payload_.polygons_mesh_;
      points_with_id_VIO_prev = input.points_with_id_VIO_;
      lmk_id_to_lmk_type_map_prev = input.lmk_id_to_lmk_type_map_;
      LOG_IF(WARNING, mesh3d_viz_properties_callback_)
          << "Coloring the mesh using semantic segmentation colors.";
      mesh_3d_viz_props_prev =
          // Call semantic mesh segmentation if someone registered a callback.
          mesh3d_viz_properties_callback_
              ? mesh3d_viz_properties_callback_(
                    left_stereo_keyframe.timestamp_, left_stereo_keyframe.img_,
                    input.mesher_output_payload_.mesh_2d_,
                    input.mesher_output_payload_.mesh_3d_)
              : (FLAGS_texturize_3d_mesh
                     ? Visualizer3D::texturizeMesh3D(
                           left_stereo_keyframe.timestamp_,
                           left_stereo_keyframe.img_,
                           input.mesher_output_payload_.mesh_2d_,
                           input.mesher_output_payload_.mesh_3d_)
                     : Mesher::Mesh3DVizProperties()),
      VLOG(10) << "Finished mesh visualization.";

      break;
    }

    // Computes and visualizes a 3D point cloud.
    case VisualizationType::
        POINTCLOUD_REPEATEDPOINTS: {  // visualize VIO points as point clouds
                                      // (points are replotted at every frame)
      output->visualization_type_ =
          VisualizationType::POINTCLOUD_REPEATEDPOINTS;
      visualizeMap3D(input.points_3d_);
      break;
    }

    // Computes and visualizes a 3D point cloud.
    case VisualizationType::POINTCLOUD: {  // visualize VIO points  (no repeated
                                           // point)
      output->visualization_type_ = VisualizationType::POINTCLOUD;
      // Do not color the cloud, send empty lmk id to lmk type map
      static VioBackEnd::LmkIdToLmkTypeMap lmk_id_to_lmk_type_map;
      visualizePoints3D(input.points_with_id_VIO_, lmk_id_to_lmk_type_map);
      break;
    }

    case VisualizationType::NONE: {
      break;
    }
  }

  // Visualize trajectory.
  VLOG(10) << "Starting trajectory visualization...";
  addPoseToTrajectory(input.pose_);
  visualizeTrajectory3D(FLAGS_visualize_mesh_in_frustum
                            ? mesh_2d_img
                            : left_stereo_keyframe.img_);
  VLOG(10) << "Finished trajectory visualization.";

  // TODO avoid copying and use a std::unique_ptr! You need to pass window_data_
  // as a parameter to all the functions and set them as const.
  output->window_ = window_data_.window_;
  return true;
}

/* -------------------------------------------------------------------------- */
// Visualize a 3D point cloud using cloud widget from opencv viz.
void Visualizer3D::visualizeMap3D(const std::vector<gtsam::Point3>& points) {
  // based on longer example:
  // https://docs.opencv.org/2.4/doc/tutorials/viz/transformations/transformations.html#transformations

  // No points to visualize.
  if (points.size() == 0) {
    return;
  }

  // Populate cloud structure with 3D points.
  cv::Mat pointCloud(1, points.size(), CV_32FC3);
  cv::Point3f* data = pointCloud.ptr<cv::Point3f>();
  size_t i = 0;
  for (const gtsam::Point3& point : points) {
    data[i].x = float(point.x());
    data[i].y = float(point.y());
    data[i].z = float(point.z());
    i++;
  }

  // Add to the existing map.
  cv::viz::WCloudCollection map_with_repeated_points;
  map_with_repeated_points.addCloud(pointCloud, window_data_.cloud_color_);
  map_with_repeated_points.setRenderingProperty(cv::viz::POINT_SIZE, 2);

  // Plot points.
  window_data_.window_.showWidget("Point cloud map", map_with_repeated_points);
}

/* -------------------------------------------------------------------------- */
// Create a 2D mesh from 2D corners in an image, coded as a Frame class
cv::Mat Visualizer3D::visualizeMesh2D(
    const std::vector<cv::Vec6f>& triangulation2D, const cv::Mat& img,
    const KeypointsCV& extra_keypoints) const {
  cv::Scalar delaunay_color(0, 255, 0), points_color(255, 0, 0);

  // Duplicate image for annotation and visualization.
  cv::Mat img_clone = img.clone();
  cv::cvtColor(img_clone, img_clone, cv::COLOR_GRAY2BGR);
  cv::Size size = img_clone.size();
  cv::Rect rect(0, 0, size.width, size.height);
  std::vector<cv::Point> pt(3);
  for (size_t i = 0; i < triangulation2D.size(); i++) {
    cv::Vec6f t = triangulation2D[i];

    // Visualize mesh vertices.
    pt[0] = cv::Point(cvRound(t[0]), cvRound(t[1]));
    pt[1] = cv::Point(cvRound(t[2]), cvRound(t[3]));
    pt[2] = cv::Point(cvRound(t[4]), cvRound(t[5]));

    // Visualize mesh edges.
    cv::line(img_clone, pt[0], pt[1], delaunay_color, 1, CV_AA, 0);
    cv::line(img_clone, pt[1], pt[2], delaunay_color, 1, CV_AA, 0);
    cv::line(img_clone, pt[2], pt[0], delaunay_color, 1, CV_AA, 0);
  }

  // Visualize extra vertices.
  for (auto keypoint : extra_keypoints) {
    cv::circle(img_clone, keypoint, 2, points_color, CV_FILLED, CV_AA, 0);
  }

  return img_clone;
}

/* -------------------------------------------------------------------------- */
// Visualize 2d mesh.
cv::Mat Visualizer3D::visualizeMesh2DStereo(
    const std::vector<cv::Vec6f>& triangulation_2D,
    const Frame& ref_frame) const {
  static const cv::Scalar delaunay_color(0, 255, 0),  // Green
      mesh_vertex_color(255, 0, 0),                   // Blue
      valid_keypoints_color(0, 0, 255);               // Red

  // Sanity check.
  if (ref_frame.landmarks_.size() != ref_frame.keypoints_.size()) {
    throw std::runtime_error("Frame: wrong dimension for the landmarks");
  }

  // Duplicate image for annotation and visualization.
  cv::Mat img = ref_frame.img_.clone();
  cv::cvtColor(img, img, cv::COLOR_GRAY2BGR);

  // Visualize extra vertices.
  for (size_t i = 0; i < ref_frame.keypoints_.size(); i++) {
    // Only for valid keypoints, but possibly without a right pixel.
    // Kpts that are both valid and have a right pixel are currently the ones
    // passed to the mesh.
    if (ref_frame.landmarks_[i] != -1) {
      cv::circle(img, ref_frame.keypoints_[i], 2, valid_keypoints_color,
                 CV_FILLED, CV_AA, 0);
    }
  }

  std::vector<cv::Point> pt(3);
  for (const cv::Vec6f& triangle : triangulation_2D) {
    // Visualize mesh vertices.
    pt[0] = cv::Point(cvRound(triangle[0]), cvRound(triangle[1]));
    pt[1] = cv::Point(cvRound(triangle[2]), cvRound(triangle[3]));
    pt[2] = cv::Point(cvRound(triangle[4]), cvRound(triangle[5]));
    cv::circle(img, pt[0], 2, mesh_vertex_color, CV_FILLED, CV_AA, 0);
    cv::circle(img, pt[1], 2, mesh_vertex_color, CV_FILLED, CV_AA, 0);
    cv::circle(img, pt[2], 2, mesh_vertex_color, CV_FILLED, CV_AA, 0);

    // Visualize mesh edges.
    cv::line(img, pt[0], pt[1], delaunay_color, 1, CV_AA, 0);
    cv::line(img, pt[1], pt[2], delaunay_color, 1, CV_AA, 0);
    cv::line(img, pt[2], pt[0], delaunay_color, 1, CV_AA, 0);
  }

  return img;
}

/* -------------------------------------------------------------------------- */
// Visualize a 3D point cloud of unique 3D landmarks with its connectivity.
void Visualizer3D::visualizePoints3D(
    const std::unordered_map<LandmarkId, gtsam::Point3>& points_with_id,
    const std::unordered_map<LandmarkId, LandmarkType>&
        lmk_id_to_lmk_type_map) {
  bool color_the_cloud = false;
  if (lmk_id_to_lmk_type_map.size() != 0) {
    color_the_cloud = true;
    CHECK_EQ(points_with_id.size(), lmk_id_to_lmk_type_map.size());
  }

  // Sanity check dimension.
  if (points_with_id.size() == 0) {
    // No points to visualize.
    return;
  }

  // Populate cloud structure with 3D points.
  cv::Mat point_cloud(1, points_with_id.size(), CV_32FC3);
  cv::Mat point_cloud_color(1, lmk_id_to_lmk_type_map.size(), CV_8UC3,
                            window_data_.cloud_color_);
  cv::Point3f* data = point_cloud.ptr<cv::Point3f>();
  size_t i = 0;
  for (const std::pair<LandmarkId, gtsam::Point3>& id_point : points_with_id) {
    data[i].x = float(id_point.second.x());
    data[i].y = float(id_point.second.y());
    data[i].z = float(id_point.second.z());
    if (color_the_cloud) {
      CHECK(lmk_id_to_lmk_type_map.find(id_point.first) !=
            lmk_id_to_lmk_type_map.end());
      switch (lmk_id_to_lmk_type_map.at(id_point.first)) {
        case LandmarkType::SMART: {
          point_cloud_color.col(i) = cv::viz::Color::white();
          break;
        }
        case LandmarkType::PROJECTION: {
          point_cloud_color.col(i) = cv::viz::Color::green();
          break;
        }
        default: {
          point_cloud_color.col(i) = cv::viz::Color::white();
          break;
        }
      }
    }
    i++;
  }

  // Create a cloud widget.
  cv::viz::WCloud cloud_widget(point_cloud, window_data_.cloud_color_);
  if (color_the_cloud) {
    cloud_widget = cv::viz::WCloud(point_cloud, point_cloud_color);
  }
  cloud_widget.setRenderingProperty(cv::viz::POINT_SIZE, 6);

  window_data_.window_.showWidget("Point cloud.", cloud_widget);
}

/* -------------------------------------------------------------------------- */
// Visualize a 3D point cloud of unique 3D landmarks with its connectivity.
void Visualizer3D::visualizePlane(const PlaneId& plane_index, const double& n_x,
                                  const double& n_y, const double& n_z,
                                  const double& d,
                                  const bool& visualize_plane_label,
                                  const int& cluster_id) {
  const std::string& plane_id_for_viz = "Plane " + std::to_string(plane_index);
  // Create a plane widget.
  const cv::Vec3d normal(n_x, n_y, n_z);
  const cv::Point3d center(d * n_x, d * n_y, d * n_z);
  static const cv::Vec3d new_yaxis(0, 1, 0);
  static const cv::Size2d size(1.0, 1.0);

  cv::viz::Color plane_color;
  getColorById(cluster_id, &plane_color);
  cv::viz::WPlane plane_widget(center, normal, new_yaxis, size, plane_color);

  if (visualize_plane_label) {
    static double increase = 0.0;
    const cv::Point3d text_position(d * n_x, d * n_y,
                                    d * n_z + std::fmod(increase, 1));
    increase += 0.1;
    window_data_.window_.showWidget(
        plane_id_for_viz + "_label",
        cv::viz::WText3D(plane_id_for_viz, text_position, 0.07, true));
  }

  window_data_.window_.showWidget(plane_id_for_viz, plane_widget);
  is_plane_id_in_window_[plane_index] = true;
}

/* -------------------------------------------------------------------------- */
// Draw a line in opencv.
void Visualizer3D::drawLine(const std::string& line_id, const double& from_x,
                            const double& from_y, const double& from_z,
                            const double& to_x, const double& to_y,
                            const double& to_z) {
  cv::Point3d pt1(from_x, from_y, from_z);
  cv::Point3d pt2(to_x, to_y, to_z);
  drawLine(line_id, pt1, pt2);
}

/* -------------------------------------------------------------------------- */
void Visualizer3D::drawLine(const std::string& line_id, const cv::Point3d& pt1,
                            const cv::Point3d& pt2) {
  cv::viz::WLine line_widget(pt1, pt2);
  window_data_.window_.showWidget(line_id, line_widget);
}

/* -------------------------------------------------------------------------- */
// Visualize a 3D point cloud of unique 3D landmarks with its connectivity.
void Visualizer3D::visualizeMesh3D(const cv::Mat& mapPoints3d,
                                   const cv::Mat& polygonsMesh) {
  cv::Mat colors(0, 1, CV_8UC3, cv::viz::Color::gray());  // Do not color mesh.
  visualizeMesh3D(mapPoints3d, colors, polygonsMesh);
}

/* -------------------------------------------------------------------------- */
// Visualize a 3D point cloud of unique 3D landmarks with its connectivity,
// and provide color for each polygon.
void Visualizer3D::visualizeMesh3D(const cv::Mat& map_points_3d,
                                   const cv::Mat& colors,
                                   const cv::Mat& polygons_mesh,
                                   const cv::Mat& tcoords,
                                   const cv::Mat& texture) {
  // Check data
  bool color_mesh = false;
  if (colors.rows != 0) {
    CHECK_EQ(map_points_3d.rows, colors.rows)
        << "Map points and Colors should have same number of rows. One"
           " color per map point.";
    LOG(ERROR) << "Coloring mesh!";
    color_mesh = true;
  }

  if (tcoords.rows != 0) {
    CHECK_EQ(map_points_3d.rows, tcoords.rows)
        << "Map points and tcoords should have same number of rows. One"
           "tcoord per map point.";
    CHECK(!texture.empty());
  }

  // No points/mesh to visualize.
  if (map_points_3d.rows == 0 || polygons_mesh.rows == 0) {
    return;
  }

  cv::viz::Mesh cv_mesh;
  cv_mesh.cloud = map_points_3d.t();
  cv_mesh.polygons = polygons_mesh;
  cv_mesh.colors = color_mesh ? colors.t() : cv::Mat();
  cv_mesh.tcoords = tcoords.t();
  cv_mesh.texture = texture;

  // Create a mesh widget.
  cv::viz::WMesh mesh(cv_mesh);

  // Decide mesh shading style.
  switch (window_data_.mesh_shading_) {
    case 0: {
      mesh.setRenderingProperty(cv::viz::SHADING, cv::viz::SHADING_FLAT);
      break;
    }
    case 1: {
      mesh.setRenderingProperty(cv::viz::SHADING, cv::viz::SHADING_GOURAUD);
      break;
    }
    case 2: {
      mesh.setRenderingProperty(cv::viz::SHADING, cv::viz::SHADING_PHONG);
      break;
    }
<<<<<<< HEAD
    default: { break; }
=======
    default: {
      break;
    }
>>>>>>> f7227d38
  }

  // Decide mesh representation style.
  switch (window_data_.mesh_representation_) {
    case 0: {
      mesh.setRenderingProperty(cv::viz::REPRESENTATION,
                                cv::viz::REPRESENTATION_POINTS);
      mesh.setRenderingProperty(cv::viz::POINT_SIZE, 8);
      break;
    }
    case 1: {
      mesh.setRenderingProperty(cv::viz::REPRESENTATION,
                                cv::viz::REPRESENTATION_SURFACE);
      break;
    }
    case 2: {
      mesh.setRenderingProperty(cv::viz::REPRESENTATION,
                                cv::viz::REPRESENTATION_WIREFRAME);
      break;
    }
<<<<<<< HEAD
    default: { break; }
=======
    default: {
      break;
    }
>>>>>>> f7227d38
  }
  mesh.setRenderingProperty(cv::viz::AMBIENT, window_data_.mesh_ambient_);
  mesh.setRenderingProperty(cv::viz::LIGHTING, window_data_.mesh_lighting_);

  // Plot mesh.
  window_data_.window_.showWidget("Mesh", mesh);
}

/* -------------------------------------------------------------------------- */
// Visualize a PLY from filename (absolute path).
void Visualizer3D::visualizePlyMesh(const std::string& filename) {
  LOG(INFO) << "Showing ground truth mesh: " << filename;
  // The ply file must have in the header a "element vertex" and
  // a "element face" primitives, otherwise you'll get a
  // "Cannot read geometry" error.
  cv::viz::Mesh mesh(cv::viz::Mesh::load(filename));
  if (mesh.polygons.size[1] == 0) {
    LOG(WARNING) << "No polygons available for mesh, showing point cloud only.";
    // If there are no polygons, convert to point cloud, otw there will be
    // nothing displayed...
    cv::viz::WCloud cloud(mesh.cloud, cv::viz::Color::lime());
    cloud.setRenderingProperty(cv::viz::REPRESENTATION,
                               cv::viz::REPRESENTATION_POINTS);
    cloud.setRenderingProperty(cv::viz::POINT_SIZE, 2);
    cloud.setRenderingProperty(cv::viz::OPACITY, 0.1);

    // Plot point cloud.
    window_data_.window_.showWidget("Mesh from ply", cloud);
  } else {
    // Plot mesh.
    window_data_.window_.showWidget("Mesh from ply", cv::viz::WMesh(mesh));
  }
}

/* -------------------------------------------------------------------------- */
// Visualize a 3D point cloud of unique 3D landmarks with its connectivity.
/// Each triangle is colored depending on the cluster it is in, or gray if it
/// is in no cluster.
/// [in] clusters: a set of triangle clusters. The ids of the triangles must
///  match the order in polygons_mesh.
/// [in] map_points_3d: set of 3d points in the mesh, format is n rows, with
///  three columns (x, y, z).
/// [in] polygons_mesh: mesh faces, format is n rows, 1 column,
///  with [n id_a id_b id_c, ..., n /id_x id_y id_z], where n = polygon size
///  n=3 for triangles.
/// [in] color_mesh whether to color the mesh or not
/// [in] timestamp to store the timestamp of the mesh when logging the mesh.
void Visualizer3D::visualizeMesh3DWithColoredClusters(
    const std::vector<Plane>& planes, const cv::Mat& map_points_3d,
    const cv::Mat& polygons_mesh,
    const bool visualize_mesh_with_colored_polygon_clusters,
    const Timestamp& timestamp) {
  if (visualize_mesh_with_colored_polygon_clusters) {
    // Color the mesh.
    cv::Mat colors;
    colorMeshByClusters(planes, map_points_3d, polygons_mesh, &colors);
    // Visualize the colored mesh.
    visualizeMesh3D(map_points_3d, colors, polygons_mesh);
    // Log the mesh.
    if (FLAGS_log_mesh) {
      logMesh(map_points_3d, colors, polygons_mesh, timestamp,
              FLAGS_log_accumulated_mesh);
    }
  } else {
    // Visualize the mesh with same colour.
    visualizeMesh3D(map_points_3d, polygons_mesh);
  }
}

/* -------------------------------------------------------------------------- */
// Visualize convex hull in 2D for set of points in triangle cluster,
// projected along the normal of the cluster.
void Visualizer3D::visualizeConvexHull(const TriangleCluster& cluster,
                                       const cv::Mat& map_points_3d,
                                       const cv::Mat& polygons_mesh) {
  // Create a new coord system, which has as z the normal.
  const cv::Point3f& normal = cluster.cluster_direction_;

  // Find first axis of the coord system.
  // Pick random x and y
  static constexpr float random_x = 0.1;
  static constexpr float random_y = 0.0;
  // Find z, such that dot product with the normal is 0.
  float z = -(normal.x * random_x + normal.y * random_y) / normal.z;
  // Create new first axis:
  cv::Point3f x_axis(random_x, random_y, z);
  // Normalize new first axis:
  x_axis /= cv::norm(x_axis);
  // Create new second axis, by cross product normal to x_axis;
  cv::Point3f y_axis = normal.cross(x_axis);
  // Normalize just in case?
  y_axis /= cv::norm(y_axis);
  // Construct new cartesian coord system:
  cv::Mat new_coordinates(3, 3, CV_32FC1);
  new_coordinates.at<float>(0, 0) = x_axis.x;
  new_coordinates.at<float>(0, 1) = x_axis.y;
  new_coordinates.at<float>(0, 2) = x_axis.z;
  new_coordinates.at<float>(1, 0) = y_axis.x;
  new_coordinates.at<float>(1, 1) = y_axis.y;
  new_coordinates.at<float>(1, 2) = y_axis.z;
  new_coordinates.at<float>(2, 0) = normal.x;
  new_coordinates.at<float>(2, 1) = normal.y;
  new_coordinates.at<float>(2, 2) = normal.z;

  std::vector<cv::Point2f> points_2d;
  std::vector<float> z_s;
  for (const size_t& triangle_id : cluster.triangle_ids_) {
    size_t triangle_idx = std::round(triangle_id * 4);
    if (triangle_idx + 3 >= polygons_mesh.rows) {
      throw std::runtime_error(
          "Visualizer3D: an id in triangle_ids_ is"
          " too large.");
    }
    int32_t idx_1 = polygons_mesh.at<int32_t>(triangle_idx + 1);
    int32_t idx_2 = polygons_mesh.at<int32_t>(triangle_idx + 2);
    int32_t idx_3 = polygons_mesh.at<int32_t>(triangle_idx + 3);

    // Project points to new coord system
    cv::Point3f new_map_point_1 =  // new_coordinates *
                                   // map_points_3d.row(idx_1).t();
        map_points_3d.at<cv::Point3f>(idx_1);
    cv::Point3f new_map_point_2 =  // new_coordinates *
                                   // map_points_3d.row(idx_2).t();
        map_points_3d.at<cv::Point3f>(idx_2);
    cv::Point3f new_map_point_3 =  // new_coordinates *
                                   // map_points_3d.row(idx_3).t();
        map_points_3d.at<cv::Point3f>(idx_3);

    // Keep only 1st and 2nd component, aka the projection of the point on the
    // plane.
    points_2d.push_back(cv::Point2f(new_map_point_1.x, new_map_point_1.y));
    z_s.push_back(new_map_point_1.z);
    points_2d.push_back(cv::Point2f(new_map_point_2.x, new_map_point_2.y));
    z_s.push_back(new_map_point_2.z);
    points_2d.push_back(cv::Point2f(new_map_point_3.x, new_map_point_3.y));
    z_s.push_back(new_map_point_3.z);
  }

  // Create convex hull.
  if (points_2d.size() != 0) {
    std::vector<int> hull_idx;
    convexHull(cv::Mat(points_2d), hull_idx, false);

    // Add the z component.
    std::vector<cv::Point3f> hull_3d;
    for (const int& idx : hull_idx) {
      hull_3d.push_back(
          cv::Point3f(points_2d.at(idx).x, points_2d.at(idx).y, z_s.at(idx)));
    }

    static constexpr bool visualize_hull_as_polyline = false;
    if (visualize_hull_as_polyline) {
      // Close the hull.
      CHECK_NE(hull_idx.size(), 0);
      hull_3d.push_back(cv::Point3f(points_2d.at(hull_idx.at(0)).x,
                                    points_2d.at(hull_idx.at(0)).y,
                                    z_s.at(hull_idx.at(0))));
      // Visualize convex hull.
      cv::viz::WPolyLine convex_hull(hull_3d);
      window_data_.window_.showWidget("Convex hull", convex_hull);
    } else {
      // Visualize convex hull as a mesh of one polygon with multiple points.
      if (hull_3d.size() > 2) {
        cv::Mat polygon_hull = cv::Mat(4 * (hull_3d.size() - 2), 1, CV_32SC1);
        size_t i = 1;
        for (size_t k = 0; k + 3 < polygon_hull.rows; k += 4) {
          polygon_hull.row(k) = 3;
          polygon_hull.row(k + 1) = 0;
          polygon_hull.row(k + 2) = static_cast<int>(i);
          polygon_hull.row(k + 3) = static_cast<int>(i) + 1;
          i++;
        }
        cv::viz::Color mesh_color;
        getColorById(cluster.cluster_id_, &mesh_color);
        cv::Mat normals = cv::Mat(0, 1, CV_32FC3);
        for (size_t k = 0; k < hull_3d.size(); k++) {
          normals.push_back(normal);
        }
        cv::Mat colors(hull_3d.size(), 1, CV_8UC3, mesh_color);
        cv::viz::WMesh mesh(hull_3d, polygon_hull, colors.t(), normals.t());
        window_data_.window_.showWidget("Convex hull", mesh);
      }
    }
  }
}

/* -------------------------------------------------------------------------- */
// Visualize trajectory. Adds an image to the frustum if cv::Mat is not empty.
void Visualizer3D::visualizeTrajectory3D(const cv::Mat& frustum_image) {
  if (trajectoryPoses3d_.size() == 0) {  // no points to visualize
    return;
  }

  // Show current camera pose.
  static const cv::Matx33d K(458, 0.0, 360, 0.0, 458, 240, 0.0, 0.0, 1.0);
  cv::viz::WCameraPosition cam_widget_ptr;
  if (frustum_image.empty()) {
    cam_widget_ptr = cv::viz::WCameraPosition(K, 1.0, cv::viz::Color::white());
  } else {
    cam_widget_ptr = cv::viz::WCameraPosition(K, frustum_image, 1.0,
                                              cv::viz::Color::white());
  }
  window_data_.window_.showWidget("Camera Pose with Frustum", cam_widget_ptr,
                                  trajectoryPoses3d_.back());
  window_data_.window_.setWidgetPose("Camera Pose with Frustum",
                                     trajectoryPoses3d_.back());

  // Option A: This does not work very well.
  // window_data_.window_.resetCameraViewpoint("Camera Pose with Frustum");
  // Viewer is our viewpoint, camera the pose estimate (frustum).
  static constexpr bool follow_camera = false;
  if (follow_camera) {
    cv::Affine3f camera_in_world_coord = trajectoryPoses3d_.back();
    // Option B: specify viewer wrt camera. Works, but motion is non-smooth.
    // cv::Affine3f viewer_in_camera_coord (Vec3f(
    //                                       -0.3422019, -0.3422019, 1.5435732),
    //                                     Vec3f(3.0, 0.0, -4.5));
    // cv::Affine3f viewer_in_world_coord =
    //    viewer_in_camera_coord.concatenate(camera_in_world_coord);

    // Option C: use "look-at" camera parametrization.
    // Works, but motion is non-smooth as well.
    cv::Vec3d cam_pos(-6.0, 0.0, 6.0);
    cv::Vec3d cam_focal_point(camera_in_world_coord.translation());
    cv::Vec3d cam_y_dir(0.0, 0.0, -1.0);
    cv::Affine3f cam_pose =
        cv::viz::makeCameraPose(cam_pos, cam_focal_point, cam_y_dir);
    window_data_.window_.setViewerPose(cam_pose);
    // window_data_.window_.setViewerPose(viewer_in_world_coord);
  }

  // Create a Trajectory frustums widget.
  std::vector<cv::Affine3f> trajectory_frustums(
      trajectoryPoses3d_.end() -
          std::min(trajectoryPoses3d_.size(), size_t(10u)),
      trajectoryPoses3d_.end());
  cv::viz::WTrajectoryFrustums trajectory_frustums_widget(
      trajectory_frustums, K, 0.2, cv::viz::Color::red());
  window_data_.window_.showWidget("Trajectory Frustums",
                                  trajectory_frustums_widget);

  // Create a Trajectory widget. (argument can be PATH, FRAMES, BOTH).
  std::vector<cv::Affine3f> trajectory(trajectoryPoses3d_.begin(),
                                       trajectoryPoses3d_.end());
  cv::viz::WTrajectory trajectory_widget(trajectory, cv::viz::WTrajectory::PATH,
                                         1.0, cv::viz::Color::red());
  window_data_.window_.showWidget("Trajectory", trajectory_widget);
}

/* -------------------------------------------------------------------------- */
// Remove widget. True if successful, false if not.
bool Visualizer3D::removeWidget(const std::string& widget_id) {
  try {
    window_data_.window_.removeWidget(widget_id);
    return true;
  } catch (const cv::Exception& e) {
    VLOG(20) << e.what();
    LOG(ERROR) << "Widget with id: " << widget_id.c_str()
               << " is not in window.";
  } catch (...) {
    LOG(ERROR) << "Unrecognized exception when using "
                  "window_data_.window_.removeWidget() "
               << "with widget with id: " << widget_id.c_str();
  }
  return false;
}

/* -------------------------------------------------------------------------- */
// Visualize line widgets from plane to lmks.
// Point key is required to avoid duplicated lines!
void Visualizer3D::visualizePlaneConstraints(const PlaneId& plane_id,
                                             const gtsam::Point3& normal,
                                             const double& distance,
                                             const LandmarkId& lmk_id,
                                             const gtsam::Point3& point) {
  PlaneIdMap::iterator plane_id_it = plane_id_map_.find(plane_id);
  LmkIdToLineIdMap* lmk_id_to_line_id_map_ptr = nullptr;
  LineNr* line_nr_ptr = nullptr;
  if (plane_id_it != plane_id_map_.end()) {
    // We already have this plane id stored.
    lmk_id_to_line_id_map_ptr = &(plane_id_it->second);

    // Ensure we also have the line nr stored.
    const auto& line_nr_it = plane_to_line_nr_map_.find(plane_id);
    CHECK(line_nr_it != plane_to_line_nr_map_.end());
    line_nr_ptr = &(line_nr_it->second);
  } else {
    // We have not this plane id stored.
    // Create it by calling default ctor.
    lmk_id_to_line_id_map_ptr = &(plane_id_map_[plane_id]);
    plane_id_it = plane_id_map_.find(plane_id);
    DCHECK(plane_id_it != plane_id_map_.end());

    // Also start line nr to 0.
    plane_to_line_nr_map_[plane_id] = 0;
    DCHECK(plane_to_line_nr_map_.find(plane_id) != plane_to_line_nr_map_.end());
    line_nr_ptr = &(plane_to_line_nr_map_[plane_id]);
  }
  CHECK_NOTNULL(lmk_id_to_line_id_map_ptr);
  CHECK_NOTNULL(line_nr_ptr);

  // TODO should use map from line_id_to_lmk_id as well,
  // to remove the line_ids which are not having a lmk_id...
  const auto& lmk_id_to_line_id = lmk_id_to_line_id_map_ptr->find(lmk_id);
  if (lmk_id_to_line_id == lmk_id_to_line_id_map_ptr->end()) {
    // We have never drawn this line.
    // Store line nr (as line id).
    (*lmk_id_to_line_id_map_ptr)[lmk_id] = *line_nr_ptr;
    std::string line_id = "Line " + std::to_string((int)plane_id_it->first) +
                          std::to_string((int)(*line_nr_ptr));
    // Draw it.
    drawLineFromPlaneToPoint(line_id, normal.x(), normal.y(), normal.z(),
                             distance, point.x(), point.y(), point.z());
    // Augment line_nr for next line_id.
    (*line_nr_ptr)++;
  } else {
    // We have drawn this line before.
    // Update line.
    std::string line_id = "Line " + std::to_string((int)plane_id_it->first) +
                          std::to_string((int)lmk_id_to_line_id->second);
    updateLineFromPlaneToPoint(line_id, normal.x(), normal.y(), normal.z(),
                               distance, point.x(), point.y(), point.z());
  }
}

/* -------------------------------------------------------------------------- */
// Remove line widgets from plane to lmks, for lines that are not pointing
// to any lmk_id in lmk_ids.
void Visualizer3D::removeOldLines(const LandmarkIds& lmk_ids) {
  for (PlaneIdMap::value_type& plane_id_pair : plane_id_map_) {
    LmkIdToLineIdMap& lmk_id_to_line_id_map = plane_id_pair.second;
    for (LmkIdToLineIdMap::iterator lmk_id_to_line_id_it =
             lmk_id_to_line_id_map.begin();
         lmk_id_to_line_id_it != lmk_id_to_line_id_map.end();) {
      if (std::find(lmk_ids.begin(), lmk_ids.end(),
                    lmk_id_to_line_id_it->first) == lmk_ids.end()) {
        // We did not find the lmk_id of the current line in the list
        // of lmk_ids...
        // Delete the corresponding line.
        std::string line_id = "Line " +
                              std::to_string((int)plane_id_pair.first) +
                              std::to_string((int)lmk_id_to_line_id_it->second);
        removeWidget(line_id);
        // Delete the corresponding entry in the map from lmk id to line id.
        lmk_id_to_line_id_it =
            lmk_id_to_line_id_map.erase(lmk_id_to_line_id_it);
      } else {
        lmk_id_to_line_id_it++;
      }
    }
  }
}

/* -------------------------------------------------------------------------- */
// Remove line widgets from plane to lmks.
void Visualizer3D::removePlaneConstraintsViz(const PlaneId& plane_id) {
  PlaneIdMap::iterator plane_id_it = plane_id_map_.find(plane_id);
  if (plane_id_it != plane_id_map_.end()) {
    VLOG(0) << "Removing line constraints for plane with id: " << plane_id;
    for (const auto& lmk_id_to_line_id : plane_id_it->second) {
      std::string line_id = "Line " + std::to_string((int)plane_id_it->first) +
                            std::to_string((int)lmk_id_to_line_id.second);
      removeWidget(line_id);
    }
    // Delete the corresponding entry in the map for this plane.
    plane_id_map_.erase(plane_id_it);
    // Same for the map holding the line nr.
    auto line_nr_it = plane_to_line_nr_map_.find(plane_id);
    CHECK(line_nr_it != plane_to_line_nr_map_.end());
    plane_to_line_nr_map_.erase(line_nr_it);
  } else {
    // Careful if we did not find, might be because it is a newly segmented
    // plane.
    LOG(WARNING) << "Could not find plane with id: " << plane_id
                 << " from plane_id_map_...";
  }
}

/* -------------------------------------------------------------------------- */
// Remove plane widget.
void Visualizer3D::removePlane(const PlaneId& plane_index,
                               const bool& remove_plane_label) {
  const std::string& plane_id_for_viz = "Plane " + std::to_string(plane_index);
  if (is_plane_id_in_window_.find(plane_index) !=
          is_plane_id_in_window_.end() &&
      is_plane_id_in_window_[plane_index]) {
    if (removeWidget(plane_id_for_viz)) {
      if (remove_plane_label) {
        if (!removeWidget(plane_id_for_viz + "_label")) {
          LOG(WARNING) << "Did you disable labels of planes?, then also"
                          "disable label removal. Otherwise, did you change "
                          "the id of the label? then change it here as well.";
        }
      }
      is_plane_id_in_window_[plane_index] = false;
    } else {
      is_plane_id_in_window_[plane_index] = true;
    }
  }
}

/* -------------------------------------------------------------------------- */
// Add pose to the previous trajectory.
void Visualizer3D::addPoseToTrajectory(const gtsam::Pose3& current_pose_gtsam) {
  trajectoryPoses3d_.push_back(UtilsOpenCV::Pose2Affine3f(current_pose_gtsam));
  if (FLAGS_displayed_trajectory_length > 0) {
    while (trajectoryPoses3d_.size() > FLAGS_displayed_trajectory_length) {
      trajectoryPoses3d_.pop_front();
    }
  }
}

/* -------------------------------------------------------------------------- */
// Render window with drawn objects/widgets.
// @param wait_time Amount of time in milliseconds for the event loop to keep
// running.
// @param force_redraw If true, window renders.
void Visualizer3D::renderWindow(int wait_time, bool force_redraw) {
  window_data_.window_.spinOnce(wait_time, force_redraw);
}

/* -------------------------------------------------------------------------- */
// Get a screenshot of the window.
void Visualizer3D::getScreenshot(const std::string& filename) {
  LOG(WARNING) << "Taking a screenshot of the window, saved in: " + filename;
  window_data_.window_.saveScreenshot(filename);
}

/* -------------------------------------------------------------------------- */
void Visualizer3D::setOffScreenRendering() {
  window_data_.window_.setOffScreenRendering();
}

/* -------------------------------------------------------------------------- */
// Log mesh to ply file.
void Visualizer3D::logMesh(const cv::Mat& map_points_3d, const cv::Mat& colors,
                           const cv::Mat& polygons_mesh,
                           const Timestamp& timestamp,
                           bool log_accumulated_mesh) {
  /// Log the mesh in a ply file.
  LoggerMatlab logger;
  static Timestamp last_timestamp = timestamp;
  static const Timestamp first_timestamp = timestamp;
  if ((timestamp - last_timestamp) >
      6500000000) {  // Log every 6 seconds approx. (a little bit more than
                     // time-horizon)
    LOG(WARNING) << "Logging mesh every (ns) = " << timestamp - last_timestamp;
    logger.openLogFiles(
        10,
        "\output_mesh_" + std::to_string(timestamp - first_timestamp) + ".ply",
        log_accumulated_mesh);
    logger.logMesh(map_points_3d, colors, polygons_mesh, timestamp,
                   log_accumulated_mesh);
    logger.closeLogFiles(10);
    last_timestamp = timestamp;
  }
}

/* -------------------------------------------------------------------------- */
// Input the mesh points and triangle clusters, and
// output colors matrix for mesh visualizer.
// This will color the point with the color of the last plane having it.
void Visualizer3D::colorMeshByClusters(const std::vector<Plane>& planes,
                                       const cv::Mat& map_points_3d,
                                       const cv::Mat& polygons_mesh,
                                       cv::Mat* colors) const {
  CHECK_NOTNULL(colors);
  *colors = cv::Mat(map_points_3d.rows, 1, CV_8UC3, cv::viz::Color::gray());

  // The code below assumes triangles as polygons.
  static constexpr bool log_landmarks = false;
  cv::Mat points;
  for (const Plane& plane : planes) {
    const TriangleCluster& cluster = plane.triangle_cluster_;
    // Decide color for cluster.
    cv::viz::Color cluster_color = cv::viz::Color::gray();
    getColorById(cluster.cluster_id_, &cluster_color);

    for (const size_t& triangle_id : cluster.triangle_ids_) {
      size_t triangle_idx = std::round(triangle_id * 4);
      DCHECK_LE(triangle_idx + 3, polygons_mesh.rows)
          << "Visualizer3D: an id in triangle_ids_ is too large.";
      int32_t idx_1 = polygons_mesh.at<int32_t>(triangle_idx + 1);
      int32_t idx_2 = polygons_mesh.at<int32_t>(triangle_idx + 2);
      int32_t idx_3 = polygons_mesh.at<int32_t>(triangle_idx + 3);
      // Overrides potential previous color.
      colors->row(idx_1) = cluster_color;
      colors->row(idx_2) = cluster_color;
      colors->row(idx_3) = cluster_color;
      // Debug TODO remove: logging triangles perpendicular to z_axis.
      if (cluster.cluster_id_ == 2 && log_landmarks) {
        // Do not use push back, or you'll be having repeated points I guess.
        // points.push_back(map_points_3d.row(idx_1));
        // points.push_back(map_points_3d.row(idx_2));
        // points.push_back(map_points_3d.row(idx_3));
      }
    }
  }

  // Debug TODO remove
  /// Store in file
  if (log_landmarks) {
    LoggerMatlab logger;
    logger.openLogFiles(3);
    logger.logLandmarks(points);
    logger.closeLogFiles(3);
  }
}

/* -------------------------------------------------------------------------- */
// Decide color of the cluster depending on its id.
void Visualizer3D::getColorById(const size_t& id, cv::viz::Color* color) const {
  CHECK_NOTNULL(color);
  switch (id) {
    case 0: {
      *color = cv::viz::Color::red();
      break;
    }
    case 1: {
      *color = cv::viz::Color::green();
      break;
    }
    case 2: {
      *color = cv::viz::Color::blue();
      break;
    }
    default: {
      *color = cv::viz::Color::gray();
      break;
    }
  }
}

/* -------------------------------------------------------------------------- */
// Draw a line from lmk to plane center.
void Visualizer3D::drawLineFromPlaneToPoint(
    const std::string& line_id, const double& plane_n_x,
    const double& plane_n_y, const double& plane_n_z, const double& plane_d,
    const double& point_x, const double& point_y, const double& point_z) {
  const cv::Point3d center(plane_d * plane_n_x, plane_d * plane_n_y,
                           plane_d * plane_n_z);
  const cv::Point3d point(point_x, point_y, point_z);
  drawLine(line_id, center, point);
}

/* -------------------------------------------------------------------------- */
// Update line from lmk to plane center.
void Visualizer3D::updateLineFromPlaneToPoint(
    const std::string& line_id, const double& plane_n_x,
    const double& plane_n_y, const double& plane_n_z, const double& plane_d,
    const double& point_x, const double& point_y, const double& point_z) {
  removeWidget(line_id);
  drawLineFromPlaneToPoint(line_id, plane_n_x, plane_n_y, plane_n_z, plane_d,
                           point_x, point_y, point_z);
}

/* -------------------------------------------------------------------------- */
void Visualizer3D::keyboardCallback(const cv::viz::KeyboardEvent& event,
                                    void* t) {
  WindowData* window_data = (Visualizer3D::WindowData*)t;
  if (event.action == cv::viz::KeyboardEvent::Action::KEY_DOWN) {
    toggleFreezeScreenKeyboardCallback(event.code, *window_data);
    setMeshRepresentation(event.code, *window_data);
    setMeshShadingCallback(event.code, *window_data);
    setMeshAmbientCallback(event.code, *window_data);
    setMeshLightingCallback(event.code, *window_data);
    getViewerPoseKeyboardCallback(event.code, *window_data);
    getCurrentWindowSizeKeyboardCallback(event.code, *window_data);
    getScreenshotCallback(event.code, *window_data);
  }
}

/* -------------------------------------------------------------------------- */
void Visualizer3D::recordVideo() {
  static int i = 0u;
  static const std::string dir_path = ".";
  static const std::string dir_name = "3d_viz_video";
  static const std::string dir_full_path =
      common::pathAppend(dir_path, dir_name);
  if (i == 0u) CHECK(common::createDirectory(dir_path, dir_name));
  std::string screenshot_path =
      common::pathAppend(dir_full_path, std::to_string(i));
  i++;
  LOG(WARNING) << "Recording video sequence for 3d Viz, "
               << "current frame saved in: " + screenshot_path;
  window_data_.window_.saveScreenshot(screenshot_path);
  LOG(ERROR) << "WTF";
}

}  // namespace VIO<|MERGE_RESOLUTION|>--- conflicted
+++ resolved
@@ -766,13 +766,9 @@
       mesh.setRenderingProperty(cv::viz::SHADING, cv::viz::SHADING_PHONG);
       break;
     }
-<<<<<<< HEAD
-    default: { break; }
-=======
     default: {
       break;
     }
->>>>>>> f7227d38
   }
 
   // Decide mesh representation style.
@@ -793,13 +789,9 @@
                                 cv::viz::REPRESENTATION_WIREFRAME);
       break;
     }
-<<<<<<< HEAD
-    default: { break; }
-=======
     default: {
       break;
     }
->>>>>>> f7227d38
   }
   mesh.setRenderingProperty(cv::viz::AMBIENT, window_data_.mesh_ambient_);
   mesh.setRenderingProperty(cv::viz::LIGHTING, window_data_.mesh_lighting_);
