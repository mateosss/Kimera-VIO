/* ----------------------------------------------------------------------------
 * Copyright 2017, Massachusetts Institute of Technology,
 * Cambridge, MA 02139
 * All Rights Reserved
 * Authors: Luca Carlone, et al. (see THANKS for the full author list)
 * See LICENSE for the license information
 * -------------------------------------------------------------------------- */

/**
 * @file   VioBackEndParams.h
<<<<<<< HEAD
 * @brief  Class collecting the parameters of the Visual Inertial odometry
 * pipeline
 * @author Luca Carlone
=======
 * @brief  Class parsing the parameters for the VIO's Backend from a YAML file.
 * @author Antoni Rosinol, Luca Carlone
>>>>>>> c6249bcc
 */

#pragma once

<<<<<<< HEAD
#include <stdlib.h>
#include <boost/foreach.hpp>
#include <fstream>
#include <iostream>
#include <memory>
#include <unordered_map>
=======
#include <fstream>
#include <iostream>
#include <memory>
#include <stdlib.h>
#include <string>
#include <unordered_map>
#include <vector>
>>>>>>> c6249bcc

#include <opencv2/core/core.hpp>

#include <gtsam/slam/SmartFactorParams.h>

#include <glog/logging.h>

#include "YamlParser.h"

namespace VIO {

enum InitializationModes { GT, IMU, ALIGNMENT };

<<<<<<< HEAD
///////////////////////////////////////////////////////////////////////////////////////
class VioBackEndParams {
 public:
  // TODO this should be a map from a string to a double
=======
// TODO(Toni) Params should not inherit from YamlParser, rather the params
// should have a parser.
class VioBackEndParams {
public:
>>>>>>> c6249bcc
  VioBackEndParams(
      // IMU PARAMS
      const double gyroNoiseDensity = 0.00016968,
      const double accNoiseDensity = 0.002,
      const double gyroBiasSigma = 1.9393e-05,
      const double accBiasSigma = 0.003,
      const double imuIntegrationSigma = 1e-8,
<<<<<<< HEAD
      const gtsam::Vector3 n_gravity = gtsam::Vector3(
          0.0, 0.0, -9.81),  // gravity in navigation frame, according to
=======
      const gtsam::Vector3 &n_gravity = gtsam::Vector3(
          0.0, 0.0, -9.81), // gravity in navigation frame, according to
>>>>>>> c6249bcc
      const double nominalImuRate = 0.005,
      // INITIALIZATION SETTINGS
      const int autoInitialize = 0,
      const bool roundOnAutoInitialize = false,
      const double initialPositionSigma = 0.00001,
      const double initialRollPitchSigma = 10.0 / 180.0 * M_PI,
      const double initialYawSigma = 0.1 / 180.0 * M_PI,
      const double initialVelocitySigma = 1e-3,
      const double initialAccBiasSigma = 0.1,
      const double initialGyroBiasSigma = 0.01,
      // http://projects.asl.ethz.ch/datasets/doku.php?id=kmavvisualinertialdatasets,
      // the x axis points upwards VISION PARAMS
      const gtsam::LinearizationMode linMode = gtsam::HESSIAN,
      const gtsam::DegeneracyMode degMode = gtsam::ZERO_ON_DEGENERACY,
      const double smartNoiseSigma = 3,
<<<<<<< HEAD
      const double rankTolerance = 1,  // we might also use 0.1
      const double landmarkDistanceThreshold =
          20,  // max distance to triangulate point in meters
      const double outlierRejection =
          8,  // max acceptable reprojection error // before tuning: 3
      const double retriangulationThreshold = 1e-3,
      const bool addBetweenStereoFactors = true,
      const double betweenRotationPrecision = 0.0,  // inverse of variance
      const double betweenTranslationPrecision = 1 /
                                                 (0.1 *
                                                  0.1),  // inverse of variance
=======
      const double rankTolerance = 1, // we might also use 0.1
      const double landmarkDistanceThreshold =
          20, // max distance to triangulate point in meters
      const double outlierRejection =
          8, // max acceptable reprojection error // before tuning: 3
      const double retriangulationThreshold = 1e-3,
      const bool addBetweenStereoFactors = true,
      const double betweenRotationPrecision = 0.0, // inverse of variance
      const double betweenTranslationPrecision = 1 /
                                                 (0.1 *
                                                  0.1), // inverse of variance
>>>>>>> c6249bcc
      // OPTIMIZATION PARAMS
      const double relinearizeThreshold = 1e-2,  // Before tuning: 1e-3
      const double relinearizeSkip = 1,
      const double zeroVelocitySigma =
<<<<<<< HEAD
          1e-3,  // zero velocity prior when disparity is low
      const double noMotionPositionSigma = 1e-3,
      const double noMotionRotationSigma = 1e-4,
      const double constantVelSigma = 1e-2, const size_t numOptimize = 2,
      const double horizon = 6,  // in seconds
=======
          1e-3, // zero velocity prior when disparity is low
      const double noMotionPositionSigma = 1e-3,
      const double noMotionRotationSigma = 1e-4,
      const double constantVelSigma = 1e-2, const size_t numOptimize = 2,
      const double horizon = 6, // in seconds
>>>>>>> c6249bcc
      const bool useDogLeg = false)
      : initialPositionSigma_(initialPositionSigma),
        initialRollPitchSigma_(initialRollPitchSigma),
        initialYawSigma_(initialYawSigma),
        initialVelocitySigma_(initialVelocitySigma),
        initialAccBiasSigma_(initialAccBiasSigma),
        initialGyroBiasSigma_(initialGyroBiasSigma),
<<<<<<< HEAD
        gyroNoiseDensity_(gyroNoiseDensity),
        accNoiseDensity_(accNoiseDensity),
        imuIntegrationSigma_(imuIntegrationSigma),
        gyroBiasSigma_(gyroBiasSigma),
        accBiasSigma_(accBiasSigma),
        nominalImuRate_(nominalImuRate),
        n_gravity_(n_gravity),
        autoInitialize_(autoInitialize),
        roundOnAutoInitialize_(roundOnAutoInitialize),
        linearizationMode_(linMode),
        degeneracyMode_(degMode),
        smartNoiseSigma_(smartNoiseSigma),
        rankTolerance_(rankTolerance),
=======
        gyroNoiseDensity_(gyroNoiseDensity), accNoiseDensity_(accNoiseDensity),
        imuIntegrationSigma_(imuIntegrationSigma),
        gyroBiasSigma_(gyroBiasSigma), accBiasSigma_(accBiasSigma),
        nominalImuRate_(nominalImuRate), n_gravity_(n_gravity),
        autoInitialize_(autoInitialize),
        roundOnAutoInitialize_(roundOnAutoInitialize),
        linearizationMode_(linMode), degeneracyMode_(degMode),
        smartNoiseSigma_(smartNoiseSigma), rankTolerance_(rankTolerance),
>>>>>>> c6249bcc
        landmarkDistanceThreshold_(landmarkDistanceThreshold),
        outlierRejection_(outlierRejection),
        retriangulationThreshold_(retriangulationThreshold),
        addBetweenStereoFactors_(addBetweenStereoFactors),
        betweenRotationPrecision_(betweenRotationPrecision),
        betweenTranslationPrecision_(betweenTranslationPrecision),
        relinearizeThreshold_(relinearizeThreshold),
<<<<<<< HEAD
        relinearizeSkip_(relinearizeSkip),
        horizon_(horizon),
        numOptimize_(numOptimize),
        useDogLeg_(useDogLeg),
        zeroVelocitySigma_(zeroVelocitySigma),
        noMotionPositionSigma_(noMotionPositionSigma),
        noMotionRotationSigma_(noMotionRotationSigma),
        constantVelSigma_(constantVelSigma) {
=======
        relinearizeSkip_(relinearizeSkip), horizon_(horizon),
        numOptimize_(numOptimize), useDogLeg_(useDogLeg),
        zeroVelocitySigma_(zeroVelocitySigma),
        noMotionPositionSigma_(noMotionPositionSigma),
        noMotionRotationSigma_(noMotionRotationSigma),
        constantVelSigma_(constantVelSigma), yaml_parser_(nullptr) {
>>>>>>> c6249bcc
    // Trivial sanity checks.
    CHECK_GE(horizon, 0);
    CHECK_GE(numOptimize, 0);
  }

  // Needed for virtual classes.
  virtual ~VioBackEndParams() = default;

  // initialization params
  double initialPositionSigma_, initialRollPitchSigma_, initialYawSigma_,
      initialVelocitySigma_, initialAccBiasSigma_, initialGyroBiasSigma_;

  // imu params
  double gyroNoiseDensity_, accNoiseDensity_, imuIntegrationSigma_,
      gyroBiasSigma_, accBiasSigma_, nominalImuRate_;
  gtsam::Vector3 n_gravity_;
<<<<<<< HEAD
  int autoInitialize_;
=======
  int autoInitialize_; 
>>>>>>> c6249bcc
  bool roundOnAutoInitialize_;

  // Smart factor params
  gtsam::LinearizationMode linearizationMode_;
  gtsam::DegeneracyMode degeneracyMode_;
  double smartNoiseSigma_;
  double rankTolerance_, landmarkDistanceThreshold_, outlierRejection_,
      retriangulationThreshold_;
  bool addBetweenStereoFactors_;
  double betweenRotationPrecision_, betweenTranslationPrecision_;

  // iSAM params
  double relinearizeThreshold_, relinearizeSkip_, horizon_;
  int numOptimize_;
  bool useDogLeg_;

  // No Motion params
  double zeroVelocitySigma_, noMotionPositionSigma_, noMotionRotationSigma_,
      constantVelSigma_;

<<<<<<< HEAD
 public:
  /* ++++++++++++++++++++++++++++++++++++++++++++++++++++++++++++++++++++++++ */
  virtual bool parseYAML(const std::string& filepath) {
    // make sure that each YAML file has %YAML:1.0 as first line
    cv::FileStorage fs;
    openFile(filepath, &fs);
    bool result = parseYAMLVioBackEndParams(fs);
    closeFile(&fs);
    return result;
  }

  /* ------------------------------------------------------------------------ */
  virtual bool equals(const VioBackEndParams& vp2, double tol = 1e-8) const {
    return equalsVioBackEndParams(vp2, tol);
  }

  /* ------------------------------------------------------------------------ */
  virtual void print() const { printVioBackEndParams(); }

 protected:
  void openFile(const std::string& filepath, cv::FileStorage* fs) const {
    CHECK_NOTNULL(fs);
    fs->open(filepath, cv::FileStorage::READ);
    if (!fs->isOpened()) {
      std::cout << "Cannot open file in parseYAML: " << filepath << std::endl;
      throw std::runtime_error(
          "parseYAML (Vio): cannot open file (remember first line: %YAML:1.0)");
    }
  }

  void closeFile(cv::FileStorage* fs) {
    CHECK_NOTNULL(fs);
    fs->release();
  }

  /* ++++++++++++++++++++++++++++++++++++++++++++++++++++++++++++++++++++++++++++++++++
   */
=======
public:
  virtual bool equals(const VioBackEndParams &vp2, double tol = 1e-8) const {
    return equalsVioBackEndParams(vp2, tol);
  }

  virtual void print() const { printVioBackEndParams(); }

>>>>>>> c6249bcc
  // Parse params YAML file
  virtual bool parseYAML(const std::string &filepath) {
    yaml_parser_ = std::make_shared<YamlParser>(filepath);
    return parseYAMLVioBackEndParams();
  }

protected:
  bool parseYAMLVioBackEndParams() {
    CHECK(yaml_parser_ != nullptr);
    // IMU PARAMS
<<<<<<< HEAD
    file_handle = fs["gyroNoiseDensity"];
    CHECK(file_handle.type() != cv::FileNode::NONE);
    file_handle >> gyroNoiseDensity_;
    file_handle = fs["accNoiseDensity"];
    CHECK(file_handle.type() != cv::FileNode::NONE);
    file_handle >> accNoiseDensity_;
    file_handle = fs["imuIntegrationSigma"];
    CHECK(file_handle.type() != cv::FileNode::NONE);
    file_handle >> imuIntegrationSigma_;
    file_handle = fs["gyroBiasSigma"];
    CHECK(file_handle.type() != cv::FileNode::NONE);
    file_handle >> gyroBiasSigma_;
    file_handle = fs["accBiasSigma"];
    CHECK(file_handle.type() != cv::FileNode::NONE);
    file_handle >> accBiasSigma_;
    std::vector<double> n_gravity_stdVect;
    n_gravity_stdVect.clear();
    file_handle = fs["n_gravity"];
    CHECK(file_handle.type() != cv::FileNode::NONE);
    file_handle >> n_gravity_stdVect;
    for (int k = 0; k < 3; k++) {
      n_gravity_(k) = n_gravity_stdVect[k];
    }
    file_handle = fs["nominalImuRate"];
    CHECK(file_handle.type() != cv::FileNode::NONE);
    file_handle >> nominalImuRate_;
    // INITIALIZATION
    file_handle = fs["autoInitialize"];
    CHECK(file_handle.type() != cv::FileNode::NONE);
    file_handle >> autoInitialize_;
    file_handle = fs["roundOnAutoInitialize"];
    CHECK(file_handle.type() != cv::FileNode::NONE);
    file_handle >> roundOnAutoInitialize_;
    file_handle = fs["initialPositionSigma"];
    CHECK(file_handle.type() != cv::FileNode::NONE);
    file_handle >> initialPositionSigma_;
    file_handle = fs["initialRollPitchSigma"];
    CHECK(file_handle.type() != cv::FileNode::NONE);
    file_handle >> initialRollPitchSigma_;
    file_handle = fs["initialYawSigma"];
    CHECK(file_handle.type() != cv::FileNode::NONE);
    file_handle >> initialYawSigma_;
    file_handle = fs["initialVelocitySigma"];
    CHECK(file_handle.type() != cv::FileNode::NONE);
    file_handle >> initialVelocitySigma_;
    file_handle = fs["initialAccBiasSigma"];
    CHECK(file_handle.type() != cv::FileNode::NONE);
    file_handle >> initialAccBiasSigma_;
    file_handle = fs["initialGyroBiasSigma"];
    CHECK(file_handle.type() != cv::FileNode::NONE);
    file_handle >> initialGyroBiasSigma_;
    // VISION PARAMS
    int linearizationModeId;
    file_handle = fs["linearizationMode"];
    CHECK(file_handle.type() != cv::FileNode::NONE);
    file_handle >> linearizationModeId;
    switch (linearizationModeId) {
      case 0:
        linearizationMode_ = gtsam::HESSIAN;
        break;
      case 1:
        linearizationMode_ = gtsam::IMPLICIT_SCHUR;
        break;
      case 2:
        linearizationMode_ = gtsam::JACOBIAN_Q;
        break;
      case 3:
        linearizationMode_ = gtsam::JACOBIAN_SVD;
        break;
      default:
        throw std::runtime_error(
            "VIOparams parseYAML: wrong linearizationModeId");
        break;
=======
    yaml_parser_->getYamlParam("gyroNoiseDensity", &gyroNoiseDensity_);
    yaml_parser_->getYamlParam("accNoiseDensity", &accNoiseDensity_);
    yaml_parser_->getYamlParam("imuIntegrationSigma", &imuIntegrationSigma_);
    yaml_parser_->getYamlParam("gyroBiasSigma", &gyroBiasSigma_);
    yaml_parser_->getYamlParam("accBiasSigma", &accBiasSigma_);
    std::vector<double> n_gravity;
    yaml_parser_->getYamlParam("n_gravity", &n_gravity);
    CHECK_EQ(n_gravity.size(), 3);
    for (int k = 0; k < 3; k++)
      n_gravity_(k) = n_gravity[k];
    yaml_parser_->getYamlParam("nominalImuRate", &nominalImuRate_);

    // INITIALIZATION
    yaml_parser_->getYamlParam("autoInitialize", &autoInitialize_);
    yaml_parser_->getYamlParam("roundOnAutoInitialize",
                               &roundOnAutoInitialize_);
    yaml_parser_->getYamlParam("initialPositionSigma", &initialPositionSigma_);
    yaml_parser_->getYamlParam("initialRollPitchSigma",
                               &initialRollPitchSigma_);
    yaml_parser_->getYamlParam("initialYawSigma", &initialYawSigma_);
    yaml_parser_->getYamlParam("initialVelocitySigma", &initialVelocitySigma_);
    yaml_parser_->getYamlParam("initialAccBiasSigma", &initialAccBiasSigma_);
    yaml_parser_->getYamlParam("initialGyroBiasSigma", &initialGyroBiasSigma_);

    // VISION PARAMS
    int linearization_mode_id;
    yaml_parser_->getYamlParam("linearizationMode", &linearization_mode_id);
    switch (linearization_mode_id) {
    case 0:
      linearizationMode_ = gtsam::HESSIAN;
      break;
    case 1:
      linearizationMode_ = gtsam::IMPLICIT_SCHUR;
      break;
    case 2:
      linearizationMode_ = gtsam::JACOBIAN_Q;
      break;
    case 3:
      linearizationMode_ = gtsam::JACOBIAN_SVD;
      break;
    default:
      LOG(FATAL) << "Wrong linearizationMode in VIO backend parameters.";
      break;
>>>>>>> c6249bcc
    }

    int degeneracyModeId;
<<<<<<< HEAD
    file_handle = fs["degeneracyMode"];
    CHECK(file_handle.type() != cv::FileNode::NONE);
    file_handle >> degeneracyModeId;
    switch (degeneracyModeId) {
      case 0:
        degeneracyMode_ = gtsam::IGNORE_DEGENERACY;
        break;
      case 1:
        degeneracyMode_ = gtsam::ZERO_ON_DEGENERACY;
        break;
      case 2:
        degeneracyMode_ = gtsam::HANDLE_INFINITY;
        break;
      default:
        throw std::runtime_error("VIOparams parseYAML: wrong degeneracyMode_");
        break;
    }
    file_handle = fs["smartNoiseSigma"];
    CHECK(file_handle.type() != cv::FileNode::NONE);
    file_handle >> smartNoiseSigma_;
    file_handle = fs["rankTolerance"];
    CHECK(file_handle.type() != cv::FileNode::NONE);
    file_handle >> rankTolerance_;
    file_handle = fs["landmarkDistanceThreshold"];
    CHECK(file_handle.type() != cv::FileNode::NONE);
    file_handle >> landmarkDistanceThreshold_;
    file_handle = fs["outlierRejection"];
    CHECK(file_handle.type() != cv::FileNode::NONE);
    file_handle >> outlierRejection_;
    file_handle = fs["retriangulationThreshold"];
    CHECK(file_handle.type() != cv::FileNode::NONE);
    file_handle >> retriangulationThreshold_;
    file_handle = fs["addBetweenStereoFactors"];
    CHECK(file_handle.type() != cv::FileNode::NONE);
    file_handle >> addBetweenStereoFactors_;
    file_handle = fs["betweenRotationPrecision"];
    CHECK(file_handle.type() != cv::FileNode::NONE);
    file_handle >> betweenRotationPrecision_;
    file_handle = fs["betweenTranslationPrecision"];
    CHECK(file_handle.type() != cv::FileNode::NONE);
    file_handle >> betweenTranslationPrecision_;

    // OPTIMIZATION PARAMS
    file_handle = fs["relinearizeThreshold"];
    CHECK(file_handle.type() != cv::FileNode::NONE);
    file_handle >> relinearizeThreshold_;
    file_handle = fs["relinearizeSkip"];
    CHECK(file_handle.type() != cv::FileNode::NONE);
    file_handle >> relinearizeSkip_;
    file_handle = fs["zeroVelocitySigma"];
    CHECK(file_handle.type() != cv::FileNode::NONE);
    file_handle >> zeroVelocitySigma_;
    file_handle = fs["noMotionPositionSigma"];
    CHECK(file_handle.type() != cv::FileNode::NONE);
    file_handle >> noMotionPositionSigma_;
    file_handle = fs["noMotionRotationSigma"];
    CHECK(file_handle.type() != cv::FileNode::NONE);
    file_handle >> noMotionRotationSigma_;
    file_handle = fs["constantVelSigma"];
    CHECK(file_handle.type() != cv::FileNode::NONE);
    file_handle >> constantVelSigma_;
    file_handle = fs["numOptimize"];
    CHECK(file_handle.type() != cv::FileNode::NONE);
    file_handle >> numOptimize_;
    file_handle = fs["horizon"];
    CHECK(file_handle.type() != cv::FileNode::NONE);
    file_handle >> horizon_;
    file_handle = fs["useDogLeg"];
    CHECK(file_handle.type() != cv::FileNode::NONE);
    file_handle >> useDogLeg_;
=======
    yaml_parser_->getYamlParam("degeneracyMode", &degeneracyModeId);
    switch (degeneracyModeId) {
    case 0:
      degeneracyMode_ = gtsam::IGNORE_DEGENERACY;
      break;
    case 1:
      degeneracyMode_ = gtsam::ZERO_ON_DEGENERACY;
      break;
    case 2:
      degeneracyMode_ = gtsam::HANDLE_INFINITY;
      break;
    default:
      LOG(FATAL) << "Wrong degeneracyMode in VIO backend parameters.";
      break;
    }

    yaml_parser_->getYamlParam("smartNoiseSigma", &smartNoiseSigma_);
    yaml_parser_->getYamlParam("rankTolerance", &rankTolerance_);
    yaml_parser_->getYamlParam("landmarkDistanceThreshold",
                               &landmarkDistanceThreshold_);
    yaml_parser_->getYamlParam("outlierRejection", &outlierRejection_);
    yaml_parser_->getYamlParam("retriangulationThreshold",
                               &retriangulationThreshold_);
    yaml_parser_->getYamlParam("addBetweenStereoFactors",
                               &addBetweenStereoFactors_);
    yaml_parser_->getYamlParam("betweenRotationPrecision",
                               &betweenRotationPrecision_);
    yaml_parser_->getYamlParam("betweenTranslationPrecision",
                               &betweenTranslationPrecision_);

    // OPTIMIZATION PARAMS
    yaml_parser_->getYamlParam("relinearizeThreshold", &relinearizeThreshold_);
    yaml_parser_->getYamlParam("relinearizeSkip", &relinearizeSkip_);
    yaml_parser_->getYamlParam("zeroVelocitySigma", &zeroVelocitySigma_);
    yaml_parser_->getYamlParam("noMotionPositionSigma",
                               &noMotionPositionSigma_);
    yaml_parser_->getYamlParam("noMotionRotationSigma",
                               &noMotionRotationSigma_);
    yaml_parser_->getYamlParam("constantVelSigma", &constantVelSigma_);
    yaml_parser_->getYamlParam("numOptimize", &numOptimize_);
    yaml_parser_->getYamlParam("horizon", &horizon_);
    yaml_parser_->getYamlParam("useDogLeg", &useDogLeg_);
>>>>>>> c6249bcc

    return true;
  }

<<<<<<< HEAD
  /* -------------------------------------------------------------------------------------
   */
  bool equalsVioBackEndParams(const VioBackEndParams& vp2,
=======
  bool equalsVioBackEndParams(const VioBackEndParams &vp2,
>>>>>>> c6249bcc
                              double tol = 1e-8) const {
    return
        // IMU PARAMS
        (fabs(gyroNoiseDensity_ - vp2.gyroNoiseDensity_) <= tol) &&
        (fabs(accNoiseDensity_ - vp2.accNoiseDensity_) <= tol) &&
        (fabs(imuIntegrationSigma_ - vp2.imuIntegrationSigma_) <= tol) &&
        (fabs(gyroBiasSigma_ - vp2.gyroBiasSigma_) <= tol) &&
        (fabs(accBiasSigma_ - vp2.accBiasSigma_) <= tol) &&
        (fabs(n_gravity_(0) - vp2.n_gravity_(0)) <= tol) &&
        (fabs(n_gravity_(1) - vp2.n_gravity_(1)) <= tol) &&
        (fabs(n_gravity_(2) - vp2.n_gravity_(2)) <= tol) &&
        (fabs(nominalImuRate_ - vp2.nominalImuRate_) <= tol) &&
        // INITIALIZATION
        (autoInitialize_ == vp2.autoInitialize_) &&
        (roundOnAutoInitialize_ == vp2.roundOnAutoInitialize_) &&
        (fabs(initialPositionSigma_ - vp2.initialPositionSigma_) <= tol) &&
        (fabs(initialRollPitchSigma_ - vp2.initialRollPitchSigma_) <= tol) &&
        (fabs(initialYawSigma_ - vp2.initialYawSigma_) <= tol) &&
        (fabs(initialVelocitySigma_ - vp2.initialVelocitySigma_) <= tol) &&
        (fabs(initialAccBiasSigma_ - vp2.initialAccBiasSigma_) <= tol) &&
        (fabs(initialGyroBiasSigma_ - vp2.initialGyroBiasSigma_) <= tol) &&
        // VISION PARAMS
        (linearizationMode_ == vp2.linearizationMode_) &&
        (degeneracyMode_ == vp2.degeneracyMode_) &&
        (fabs(smartNoiseSigma_ - vp2.smartNoiseSigma_) <= tol) &&
        (fabs(rankTolerance_ - vp2.rankTolerance_) <= tol) &&
        (fabs(landmarkDistanceThreshold_ - vp2.landmarkDistanceThreshold_) <=
         tol) &&
        (fabs(outlierRejection_ - vp2.outlierRejection_) <= tol) &&
        (fabs(retriangulationThreshold_ - vp2.retriangulationThreshold_) <=
         tol) &&
        (addBetweenStereoFactors_ == vp2.addBetweenStereoFactors_) &&
        (fabs(betweenRotationPrecision_ - vp2.betweenRotationPrecision_) <=
         tol) &&
        (fabs(betweenTranslationPrecision_ -
              vp2.betweenTranslationPrecision_) <= tol) &&
        // OPTIMIZATION PARAMS
        (fabs(relinearizeThreshold_ - vp2.relinearizeThreshold_) <= tol) &&
        (relinearizeSkip_ == vp2.relinearizeSkip_) &&
        (fabs(zeroVelocitySigma_ - vp2.zeroVelocitySigma_) <= tol) &&
        (fabs(noMotionPositionSigma_ - vp2.noMotionPositionSigma_) <= tol) &&
        (fabs(noMotionRotationSigma_ - vp2.noMotionRotationSigma_) <= tol) &&
        (fabs(constantVelSigma_ - vp2.constantVelSigma_) <= tol) &&
        (numOptimize_ == vp2.numOptimize_) && (horizon_ == vp2.horizon_) &&
        (useDogLeg_ == vp2.useDogLeg_);
  }

<<<<<<< HEAD
  /* -------------------------------------------------------------------------------------
   */
=======
>>>>>>> c6249bcc
  void printVioBackEndParams() const {
    LOG(INFO) << "$$$$$$$$$$$$$$$$$$$$$ VIO PARAMETERS $$$$$$$$$$$$$$$$$$$$$\n"
              << "** IMU parameters **\n"
              << "gyroNoiseDensity_: " << gyroNoiseDensity_ << '\n'
              << "accNoiseDensity_: " << accNoiseDensity_ << '\n'
              << "imuIntegrationSigma_: " << imuIntegrationSigma_ << '\n'
              << "gyroBiasSigma_: " << gyroBiasSigma_ << '\n'
              << "accBiasSigma_: " << accBiasSigma_ << '\n'
              << "n_gravity_: " << n_gravity_.transpose() << '\n'
              << "nominalImuRate_: " << nominalImuRate_ << '\n'

              << "** INITIALIZATION parameters **\n"
              << "autoInitialize_: " << autoInitialize_ << '\n'
              << "roundOnAutoInitialize_: " << roundOnAutoInitialize_ << '\n'
              << "initialPositionSigma: " << initialPositionSigma_ << '\n'
              << "initialRollPitchSigma: " << initialRollPitchSigma_ << '\n'
              << "initialYawSigma: " << initialYawSigma_ << '\n'
              << "initialVelocitySigma: " << initialVelocitySigma_ << '\n'
              << "initialAccBiasSigma: " << initialAccBiasSigma_ << '\n'
              << "initialGyroBiasSigma: " << initialGyroBiasSigma_ << '\n'

              << "** VISION parameters **\n"
              << "linearizationMode_: " << linearizationMode_
              << " HESSIAN, IMPLICIT_SCHUR, JACOBIAN_Q, JACOBIAN_SVD \n"
              << "degeneracyMode_: " << degeneracyMode_
              << " IGNORE_DEGENERACY, ZERO_ON_DEGENERACY, HANDLE_INFINITY \n"
              << "rankTolerance_: " << rankTolerance_ << '\n'
              << "landmarkDistanceThreshold_: " << landmarkDistanceThreshold_
              << '\n'
              << "outlierRejection_: " << outlierRejection_ << '\n'
              << "retriangulationThreshold_: " << retriangulationThreshold_
              << '\n'
              << "addBetweenStereoFactors_: " << addBetweenStereoFactors_
              << '\n'
              << "betweenRotationPrecision_: " << betweenRotationPrecision_
              << '\n'
              << "betweenTranslationPrecision_: "
              << betweenTranslationPrecision_ << '\n'

              << "** OPTIMIZATION parameters **\n"
              << "relinearizeThreshold_: " << relinearizeThreshold_ << '\n'
              << "relinearizeSkip_: " << relinearizeSkip_ << '\n'
              << "zeroVelocitySigma_: " << zeroVelocitySigma_ << '\n'
              << "noMotionPositionSigma_: " << noMotionPositionSigma_ << '\n'
              << "noMotionRotationSigma_: " << noMotionRotationSigma_ << '\n'
              << "constantVelSigma_: " << constantVelSigma_ << '\n'
              << "numOptimize_: " << numOptimize_ << '\n'
              << "horizon_: " << horizon_ << '\n'
              << "useDogLeg_: " << useDogLeg_;
  }

protected:
  std::shared_ptr<YamlParser> yaml_parser_;
};
typedef std::shared_ptr<VioBackEndParams> VioBackEndParamsPtr;
typedef std::shared_ptr<const VioBackEndParams> VioBackEndParamsConstPtr;

<<<<<<< HEAD
}  // namespace VIO
#endif /* VioBackEndParams_H_ */
=======
} // namespace VIO
>>>>>>> c6249bcc
<|MERGE_RESOLUTION|>--- conflicted
+++ resolved
@@ -8,26 +8,12 @@
 
 /**
  * @file   VioBackEndParams.h
-<<<<<<< HEAD
- * @brief  Class collecting the parameters of the Visual Inertial odometry
- * pipeline
- * @author Luca Carlone
-=======
  * @brief  Class parsing the parameters for the VIO's Backend from a YAML file.
  * @author Antoni Rosinol, Luca Carlone
->>>>>>> c6249bcc
  */
 
 #pragma once
 
-<<<<<<< HEAD
-#include <stdlib.h>
-#include <boost/foreach.hpp>
-#include <fstream>
-#include <iostream>
-#include <memory>
-#include <unordered_map>
-=======
 #include <fstream>
 #include <iostream>
 #include <memory>
@@ -35,7 +21,6 @@
 #include <string>
 #include <unordered_map>
 #include <vector>
->>>>>>> c6249bcc
 
 #include <opencv2/core/core.hpp>
 
@@ -49,17 +34,10 @@
 
 enum InitializationModes { GT, IMU, ALIGNMENT };
 
-<<<<<<< HEAD
-///////////////////////////////////////////////////////////////////////////////////////
-class VioBackEndParams {
- public:
-  // TODO this should be a map from a string to a double
-=======
 // TODO(Toni) Params should not inherit from YamlParser, rather the params
 // should have a parser.
 class VioBackEndParams {
 public:
->>>>>>> c6249bcc
   VioBackEndParams(
       // IMU PARAMS
       const double gyroNoiseDensity = 0.00016968,
@@ -67,13 +45,8 @@
       const double gyroBiasSigma = 1.9393e-05,
       const double accBiasSigma = 0.003,
       const double imuIntegrationSigma = 1e-8,
-<<<<<<< HEAD
-      const gtsam::Vector3 n_gravity = gtsam::Vector3(
-          0.0, 0.0, -9.81),  // gravity in navigation frame, according to
-=======
       const gtsam::Vector3 &n_gravity = gtsam::Vector3(
           0.0, 0.0, -9.81), // gravity in navigation frame, according to
->>>>>>> c6249bcc
       const double nominalImuRate = 0.005,
       // INITIALIZATION SETTINGS
       const int autoInitialize = 0,
@@ -89,19 +62,6 @@
       const gtsam::LinearizationMode linMode = gtsam::HESSIAN,
       const gtsam::DegeneracyMode degMode = gtsam::ZERO_ON_DEGENERACY,
       const double smartNoiseSigma = 3,
-<<<<<<< HEAD
-      const double rankTolerance = 1,  // we might also use 0.1
-      const double landmarkDistanceThreshold =
-          20,  // max distance to triangulate point in meters
-      const double outlierRejection =
-          8,  // max acceptable reprojection error // before tuning: 3
-      const double retriangulationThreshold = 1e-3,
-      const bool addBetweenStereoFactors = true,
-      const double betweenRotationPrecision = 0.0,  // inverse of variance
-      const double betweenTranslationPrecision = 1 /
-                                                 (0.1 *
-                                                  0.1),  // inverse of variance
-=======
       const double rankTolerance = 1, // we might also use 0.1
       const double landmarkDistanceThreshold =
           20, // max distance to triangulate point in meters
@@ -113,24 +73,15 @@
       const double betweenTranslationPrecision = 1 /
                                                  (0.1 *
                                                   0.1), // inverse of variance
->>>>>>> c6249bcc
       // OPTIMIZATION PARAMS
       const double relinearizeThreshold = 1e-2,  // Before tuning: 1e-3
       const double relinearizeSkip = 1,
       const double zeroVelocitySigma =
-<<<<<<< HEAD
-          1e-3,  // zero velocity prior when disparity is low
-      const double noMotionPositionSigma = 1e-3,
-      const double noMotionRotationSigma = 1e-4,
-      const double constantVelSigma = 1e-2, const size_t numOptimize = 2,
-      const double horizon = 6,  // in seconds
-=======
           1e-3, // zero velocity prior when disparity is low
       const double noMotionPositionSigma = 1e-3,
       const double noMotionRotationSigma = 1e-4,
       const double constantVelSigma = 1e-2, const size_t numOptimize = 2,
       const double horizon = 6, // in seconds
->>>>>>> c6249bcc
       const bool useDogLeg = false)
       : initialPositionSigma_(initialPositionSigma),
         initialRollPitchSigma_(initialRollPitchSigma),
@@ -138,21 +89,6 @@
         initialVelocitySigma_(initialVelocitySigma),
         initialAccBiasSigma_(initialAccBiasSigma),
         initialGyroBiasSigma_(initialGyroBiasSigma),
-<<<<<<< HEAD
-        gyroNoiseDensity_(gyroNoiseDensity),
-        accNoiseDensity_(accNoiseDensity),
-        imuIntegrationSigma_(imuIntegrationSigma),
-        gyroBiasSigma_(gyroBiasSigma),
-        accBiasSigma_(accBiasSigma),
-        nominalImuRate_(nominalImuRate),
-        n_gravity_(n_gravity),
-        autoInitialize_(autoInitialize),
-        roundOnAutoInitialize_(roundOnAutoInitialize),
-        linearizationMode_(linMode),
-        degeneracyMode_(degMode),
-        smartNoiseSigma_(smartNoiseSigma),
-        rankTolerance_(rankTolerance),
-=======
         gyroNoiseDensity_(gyroNoiseDensity), accNoiseDensity_(accNoiseDensity),
         imuIntegrationSigma_(imuIntegrationSigma),
         gyroBiasSigma_(gyroBiasSigma), accBiasSigma_(accBiasSigma),
@@ -161,7 +97,6 @@
         roundOnAutoInitialize_(roundOnAutoInitialize),
         linearizationMode_(linMode), degeneracyMode_(degMode),
         smartNoiseSigma_(smartNoiseSigma), rankTolerance_(rankTolerance),
->>>>>>> c6249bcc
         landmarkDistanceThreshold_(landmarkDistanceThreshold),
         outlierRejection_(outlierRejection),
         retriangulationThreshold_(retriangulationThreshold),
@@ -169,23 +104,12 @@
         betweenRotationPrecision_(betweenRotationPrecision),
         betweenTranslationPrecision_(betweenTranslationPrecision),
         relinearizeThreshold_(relinearizeThreshold),
-<<<<<<< HEAD
-        relinearizeSkip_(relinearizeSkip),
-        horizon_(horizon),
-        numOptimize_(numOptimize),
-        useDogLeg_(useDogLeg),
-        zeroVelocitySigma_(zeroVelocitySigma),
-        noMotionPositionSigma_(noMotionPositionSigma),
-        noMotionRotationSigma_(noMotionRotationSigma),
-        constantVelSigma_(constantVelSigma) {
-=======
         relinearizeSkip_(relinearizeSkip), horizon_(horizon),
         numOptimize_(numOptimize), useDogLeg_(useDogLeg),
         zeroVelocitySigma_(zeroVelocitySigma),
         noMotionPositionSigma_(noMotionPositionSigma),
         noMotionRotationSigma_(noMotionRotationSigma),
         constantVelSigma_(constantVelSigma), yaml_parser_(nullptr) {
->>>>>>> c6249bcc
     // Trivial sanity checks.
     CHECK_GE(horizon, 0);
     CHECK_GE(numOptimize, 0);
@@ -202,11 +126,7 @@
   double gyroNoiseDensity_, accNoiseDensity_, imuIntegrationSigma_,
       gyroBiasSigma_, accBiasSigma_, nominalImuRate_;
   gtsam::Vector3 n_gravity_;
-<<<<<<< HEAD
-  int autoInitialize_;
-=======
   int autoInitialize_; 
->>>>>>> c6249bcc
   bool roundOnAutoInitialize_;
 
   // Smart factor params
@@ -227,45 +147,6 @@
   double zeroVelocitySigma_, noMotionPositionSigma_, noMotionRotationSigma_,
       constantVelSigma_;
 
-<<<<<<< HEAD
- public:
-  /* ++++++++++++++++++++++++++++++++++++++++++++++++++++++++++++++++++++++++ */
-  virtual bool parseYAML(const std::string& filepath) {
-    // make sure that each YAML file has %YAML:1.0 as first line
-    cv::FileStorage fs;
-    openFile(filepath, &fs);
-    bool result = parseYAMLVioBackEndParams(fs);
-    closeFile(&fs);
-    return result;
-  }
-
-  /* ------------------------------------------------------------------------ */
-  virtual bool equals(const VioBackEndParams& vp2, double tol = 1e-8) const {
-    return equalsVioBackEndParams(vp2, tol);
-  }
-
-  /* ------------------------------------------------------------------------ */
-  virtual void print() const { printVioBackEndParams(); }
-
- protected:
-  void openFile(const std::string& filepath, cv::FileStorage* fs) const {
-    CHECK_NOTNULL(fs);
-    fs->open(filepath, cv::FileStorage::READ);
-    if (!fs->isOpened()) {
-      std::cout << "Cannot open file in parseYAML: " << filepath << std::endl;
-      throw std::runtime_error(
-          "parseYAML (Vio): cannot open file (remember first line: %YAML:1.0)");
-    }
-  }
-
-  void closeFile(cv::FileStorage* fs) {
-    CHECK_NOTNULL(fs);
-    fs->release();
-  }
-
-  /* ++++++++++++++++++++++++++++++++++++++++++++++++++++++++++++++++++++++++++++++++++
-   */
-=======
 public:
   virtual bool equals(const VioBackEndParams &vp2, double tol = 1e-8) const {
     return equalsVioBackEndParams(vp2, tol);
@@ -273,7 +154,6 @@
 
   virtual void print() const { printVioBackEndParams(); }
 
->>>>>>> c6249bcc
   // Parse params YAML file
   virtual bool parseYAML(const std::string &filepath) {
     yaml_parser_ = std::make_shared<YamlParser>(filepath);
@@ -284,81 +164,6 @@
   bool parseYAMLVioBackEndParams() {
     CHECK(yaml_parser_ != nullptr);
     // IMU PARAMS
-<<<<<<< HEAD
-    file_handle = fs["gyroNoiseDensity"];
-    CHECK(file_handle.type() != cv::FileNode::NONE);
-    file_handle >> gyroNoiseDensity_;
-    file_handle = fs["accNoiseDensity"];
-    CHECK(file_handle.type() != cv::FileNode::NONE);
-    file_handle >> accNoiseDensity_;
-    file_handle = fs["imuIntegrationSigma"];
-    CHECK(file_handle.type() != cv::FileNode::NONE);
-    file_handle >> imuIntegrationSigma_;
-    file_handle = fs["gyroBiasSigma"];
-    CHECK(file_handle.type() != cv::FileNode::NONE);
-    file_handle >> gyroBiasSigma_;
-    file_handle = fs["accBiasSigma"];
-    CHECK(file_handle.type() != cv::FileNode::NONE);
-    file_handle >> accBiasSigma_;
-    std::vector<double> n_gravity_stdVect;
-    n_gravity_stdVect.clear();
-    file_handle = fs["n_gravity"];
-    CHECK(file_handle.type() != cv::FileNode::NONE);
-    file_handle >> n_gravity_stdVect;
-    for (int k = 0; k < 3; k++) {
-      n_gravity_(k) = n_gravity_stdVect[k];
-    }
-    file_handle = fs["nominalImuRate"];
-    CHECK(file_handle.type() != cv::FileNode::NONE);
-    file_handle >> nominalImuRate_;
-    // INITIALIZATION
-    file_handle = fs["autoInitialize"];
-    CHECK(file_handle.type() != cv::FileNode::NONE);
-    file_handle >> autoInitialize_;
-    file_handle = fs["roundOnAutoInitialize"];
-    CHECK(file_handle.type() != cv::FileNode::NONE);
-    file_handle >> roundOnAutoInitialize_;
-    file_handle = fs["initialPositionSigma"];
-    CHECK(file_handle.type() != cv::FileNode::NONE);
-    file_handle >> initialPositionSigma_;
-    file_handle = fs["initialRollPitchSigma"];
-    CHECK(file_handle.type() != cv::FileNode::NONE);
-    file_handle >> initialRollPitchSigma_;
-    file_handle = fs["initialYawSigma"];
-    CHECK(file_handle.type() != cv::FileNode::NONE);
-    file_handle >> initialYawSigma_;
-    file_handle = fs["initialVelocitySigma"];
-    CHECK(file_handle.type() != cv::FileNode::NONE);
-    file_handle >> initialVelocitySigma_;
-    file_handle = fs["initialAccBiasSigma"];
-    CHECK(file_handle.type() != cv::FileNode::NONE);
-    file_handle >> initialAccBiasSigma_;
-    file_handle = fs["initialGyroBiasSigma"];
-    CHECK(file_handle.type() != cv::FileNode::NONE);
-    file_handle >> initialGyroBiasSigma_;
-    // VISION PARAMS
-    int linearizationModeId;
-    file_handle = fs["linearizationMode"];
-    CHECK(file_handle.type() != cv::FileNode::NONE);
-    file_handle >> linearizationModeId;
-    switch (linearizationModeId) {
-      case 0:
-        linearizationMode_ = gtsam::HESSIAN;
-        break;
-      case 1:
-        linearizationMode_ = gtsam::IMPLICIT_SCHUR;
-        break;
-      case 2:
-        linearizationMode_ = gtsam::JACOBIAN_Q;
-        break;
-      case 3:
-        linearizationMode_ = gtsam::JACOBIAN_SVD;
-        break;
-      default:
-        throw std::runtime_error(
-            "VIOparams parseYAML: wrong linearizationModeId");
-        break;
-=======
     yaml_parser_->getYamlParam("gyroNoiseDensity", &gyroNoiseDensity_);
     yaml_parser_->getYamlParam("accNoiseDensity", &accNoiseDensity_);
     yaml_parser_->getYamlParam("imuIntegrationSigma", &imuIntegrationSigma_);
@@ -402,82 +207,9 @@
     default:
       LOG(FATAL) << "Wrong linearizationMode in VIO backend parameters.";
       break;
->>>>>>> c6249bcc
     }
 
     int degeneracyModeId;
-<<<<<<< HEAD
-    file_handle = fs["degeneracyMode"];
-    CHECK(file_handle.type() != cv::FileNode::NONE);
-    file_handle >> degeneracyModeId;
-    switch (degeneracyModeId) {
-      case 0:
-        degeneracyMode_ = gtsam::IGNORE_DEGENERACY;
-        break;
-      case 1:
-        degeneracyMode_ = gtsam::ZERO_ON_DEGENERACY;
-        break;
-      case 2:
-        degeneracyMode_ = gtsam::HANDLE_INFINITY;
-        break;
-      default:
-        throw std::runtime_error("VIOparams parseYAML: wrong degeneracyMode_");
-        break;
-    }
-    file_handle = fs["smartNoiseSigma"];
-    CHECK(file_handle.type() != cv::FileNode::NONE);
-    file_handle >> smartNoiseSigma_;
-    file_handle = fs["rankTolerance"];
-    CHECK(file_handle.type() != cv::FileNode::NONE);
-    file_handle >> rankTolerance_;
-    file_handle = fs["landmarkDistanceThreshold"];
-    CHECK(file_handle.type() != cv::FileNode::NONE);
-    file_handle >> landmarkDistanceThreshold_;
-    file_handle = fs["outlierRejection"];
-    CHECK(file_handle.type() != cv::FileNode::NONE);
-    file_handle >> outlierRejection_;
-    file_handle = fs["retriangulationThreshold"];
-    CHECK(file_handle.type() != cv::FileNode::NONE);
-    file_handle >> retriangulationThreshold_;
-    file_handle = fs["addBetweenStereoFactors"];
-    CHECK(file_handle.type() != cv::FileNode::NONE);
-    file_handle >> addBetweenStereoFactors_;
-    file_handle = fs["betweenRotationPrecision"];
-    CHECK(file_handle.type() != cv::FileNode::NONE);
-    file_handle >> betweenRotationPrecision_;
-    file_handle = fs["betweenTranslationPrecision"];
-    CHECK(file_handle.type() != cv::FileNode::NONE);
-    file_handle >> betweenTranslationPrecision_;
-
-    // OPTIMIZATION PARAMS
-    file_handle = fs["relinearizeThreshold"];
-    CHECK(file_handle.type() != cv::FileNode::NONE);
-    file_handle >> relinearizeThreshold_;
-    file_handle = fs["relinearizeSkip"];
-    CHECK(file_handle.type() != cv::FileNode::NONE);
-    file_handle >> relinearizeSkip_;
-    file_handle = fs["zeroVelocitySigma"];
-    CHECK(file_handle.type() != cv::FileNode::NONE);
-    file_handle >> zeroVelocitySigma_;
-    file_handle = fs["noMotionPositionSigma"];
-    CHECK(file_handle.type() != cv::FileNode::NONE);
-    file_handle >> noMotionPositionSigma_;
-    file_handle = fs["noMotionRotationSigma"];
-    CHECK(file_handle.type() != cv::FileNode::NONE);
-    file_handle >> noMotionRotationSigma_;
-    file_handle = fs["constantVelSigma"];
-    CHECK(file_handle.type() != cv::FileNode::NONE);
-    file_handle >> constantVelSigma_;
-    file_handle = fs["numOptimize"];
-    CHECK(file_handle.type() != cv::FileNode::NONE);
-    file_handle >> numOptimize_;
-    file_handle = fs["horizon"];
-    CHECK(file_handle.type() != cv::FileNode::NONE);
-    file_handle >> horizon_;
-    file_handle = fs["useDogLeg"];
-    CHECK(file_handle.type() != cv::FileNode::NONE);
-    file_handle >> useDogLeg_;
-=======
     yaml_parser_->getYamlParam("degeneracyMode", &degeneracyModeId);
     switch (degeneracyModeId) {
     case 0:
@@ -520,18 +252,11 @@
     yaml_parser_->getYamlParam("numOptimize", &numOptimize_);
     yaml_parser_->getYamlParam("horizon", &horizon_);
     yaml_parser_->getYamlParam("useDogLeg", &useDogLeg_);
->>>>>>> c6249bcc
 
     return true;
   }
 
-<<<<<<< HEAD
-  /* -------------------------------------------------------------------------------------
-   */
-  bool equalsVioBackEndParams(const VioBackEndParams& vp2,
-=======
   bool equalsVioBackEndParams(const VioBackEndParams &vp2,
->>>>>>> c6249bcc
                               double tol = 1e-8) const {
     return
         // IMU PARAMS
@@ -579,11 +304,6 @@
         (useDogLeg_ == vp2.useDogLeg_);
   }
 
-<<<<<<< HEAD
-  /* -------------------------------------------------------------------------------------
-   */
-=======
->>>>>>> c6249bcc
   void printVioBackEndParams() const {
     LOG(INFO) << "$$$$$$$$$$$$$$$$$$$$$ VIO PARAMETERS $$$$$$$$$$$$$$$$$$$$$\n"
               << "** IMU parameters **\n"
@@ -641,9 +361,4 @@
 typedef std::shared_ptr<VioBackEndParams> VioBackEndParamsPtr;
 typedef std::shared_ptr<const VioBackEndParams> VioBackEndParamsConstPtr;
 
-<<<<<<< HEAD
-}  // namespace VIO
-#endif /* VioBackEndParams_H_ */
-=======
-} // namespace VIO
->>>>>>> c6249bcc
+} // namespace VIO