--- conflicted
+++ resolved
@@ -17,16 +17,10 @@
  * @author Luca Carlone
  */
 
-<<<<<<< HEAD
-#include "FeatureSelector.h"
-
-#include <boost/filesystem.hpp>  // to create folders
-=======
 #include <boost/filesystem.hpp> // to create folders
 #include <glog/logging.h>
 
 #include "FeatureSelector.h"
->>>>>>> c6249bcc
 
 namespace VIO {
 
@@ -106,25 +100,6 @@
 }
 
 void FeatureSelector::print() const {
-<<<<<<< HEAD
-  std::cout << "=============== FEATURE SELECTOR =============" << std::endl;
-  std::cout << "imuDeltaT_: " << imuDeltaT_ << std::endl;
-  std::cout << "accVarianceDiscTime_: " << accVarianceDiscTime_ << std::endl;
-  std::cout << "biasAccVarianceDiscTime_: " << biasAccVarianceDiscTime_
-            << std::endl;
-  std::cout << "sqrtInfoVision_: " << sqrtInfoVision_ << std::endl;
-  std::cout << "integrationVar_: " << integrationVar_ << std::endl;
-  std::cout << "useStereo_: " << useStereo_ << std::endl;
-  std::cout << "featureSelectionDefaultDepth_: "
-            << featureSelectionDefaultDepth_ << std::endl;
-  std::cout << "featureSelectionCosineNeighborhood_: "
-            << featureSelectionCosineNeighborhood_ << std::endl;
-  std::cout << "landmarkDistanceThreshold_: " << landmarkDistanceThreshold_
-            << std::endl;
-  std::cout << "useLazyEvaluation_: " << useLazyEvaluation_ << std::endl;
-  std::cout << "useSuccessProbabilities_: " << useSuccessProbabilities_
-            << std::endl;
-=======
   LOG(INFO) << "=============== FEATURE SELECTOR =============" << '\n'
             << "imuDeltaT_: " << imuDeltaT_ << '\n'
             << "accVarianceDiscTime_: " << accVarianceDiscTime_ << '\n'
@@ -140,7 +115,6 @@
             << '\n'
             << "useLazyEvaluation_: " << useLazyEvaluation_ << '\n'
             << "useSuccessProbabilities_: " << useSuccessProbabilities_;
->>>>>>> c6249bcc
 }
 
 /* ------------------------------------------------------------------------ */
