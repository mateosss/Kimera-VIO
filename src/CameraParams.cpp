/* ----------------------------------------------------------------------------
 * Copyright 2017, Massachusetts Institute of Technology,
 * Cambridge, MA 02139
 * All Rights Reserved
 * Authors: Luca Carlone, et al. (see THANKS for the full author list)
 * See LICENSE for the license information
 * -------------------------------------------------------------------------- */

/**
 * @file   CameraParams.cpp
 * @brief  Parameters describing a monocular camera.
 * @author Antoni Rosinol, Luca Carlone
 */

#include "CameraParams.h"
#include <string>
#include <vector>

namespace VIO {

/* -------------------------------------------------------------------------- */
// Parse YAML file describing camera parameters.
bool CameraParams::parseYAML(const std::string& filepath) {
  // Make sure that each YAML file has %YAML:1.0 as first line.
  cv::FileStorage fs;
  UtilsOpenCV::safeOpenCVFileStorage(&fs, filepath);

  // Intrinsics.
  intrinsics_.clear();
  fs["intrinsics"] >> intrinsics_;

  // 4 parameters (read from file): distortion_model: radial-tangential
  std::vector<double> distortion_coeff4_;
  distortion_coeff4_.clear();
  fs["distortion_model"] >> distortion_model_;
  fs["distortion_coefficients"] >> distortion_coeff4_;
  // Convert distortion coefficients to OpenCV Format
  if (distortion_model_ == "radtan" ||
      distortion_model_ == "radial-tangential") {
    distortion_coeff_ = cv::Mat::zeros(1, 5, CV_64F);
    CHECK_GT(distortion_coeff_.cols, distortion_coeff4_.size());
    CHECK_EQ(distortion_coeff4_.size(), 4);
  } else if (distortion_model_ == "equidistant") {
    distortion_coeff_ = cv::Mat::zeros(1, 4, CV_64F);
    CHECK_EQ(distortion_coeff_.cols, distortion_coeff4_.size());
    CHECK_EQ(distortion_coeff4_.size(), 4);
  } else {
    LOG(ERROR) << "Distortion model in YAML not known.";
  }

  for (int k = 0; k < 4; k++) {
    distortion_coeff_.at<double>(0, k) = distortion_coeff4_[k];
  }

  // Camera resolution.
  std::vector<int> resolution;
  resolution.clear();
  fs["resolution"] >> resolution;
  image_size_ = cv::Size(resolution[0], resolution[1]);

  // Camera frame rate.
  int rate = fs["rate_hz"];
  frame_rate_ = 1 / double(rate);

  // Cam pose wrt to body.
  int n_rows = static_cast<int>(fs["T_BS"]["rows"]);
  int n_cols = static_cast<int>(fs["T_BS"]["cols"]);
  std::vector<double> vec;
  fs["T_BS"]["data"] >> vec;
  body_Pose_cam_ = UtilsOpenCV::Vec2pose(vec, n_rows, n_cols);

  fs.release();

  // Convert intrinsics to OpenCV Format.
  camera_matrix_ = cv::Mat::eye(3, 3, CV_64F);
  camera_matrix_.at<double>(0, 0) = intrinsics_[0];
  camera_matrix_.at<double>(1, 1) = intrinsics_[1];
  camera_matrix_.at<double>(0, 2) = intrinsics_[2];
  camera_matrix_.at<double>(1, 2) = intrinsics_[3];

  calibration_ = gtsam::Cal3DS2(intrinsics_[0],          // fx
                                intrinsics_[1],          // fy
                                0.0,                     // skew
                                intrinsics_[2],          // u0
                                intrinsics_[3],          // v0
                                distortion_coeff4_[0],   //  k1
                                distortion_coeff4_[1],   //  k2
                                distortion_coeff4_[2],   //  p1 / k3
                                distortion_coeff4_[3]);  //  p2 / k4
  // TODO(Toni) : Check if pinhole equi is supported as well

  // P_ = R_rectify_ * camera_matrix_;

  return true;
}

/* -------------------------------------------------------------------------- */
// Parse KITTI calibration txt file describing camera parameters.
bool CameraParams::parseKITTICalib(const std::string& filepath,
                                   cv::Mat R_cam_to_body, cv::Mat T_cam_to_body,
                                   const std::string& cam_id) {
  // rate is approx 10 hz as given by the README
  frame_rate_ = 1 / 10.0;

  // rate is approx 10 hz as given by the README
  frame_rate_ = 1 / 10.0;

  // set up R and T matrices
  cv::Mat rotation = cv::Mat::zeros(3, 3, CV_64F);
  cv::Mat translation = cv::Mat::zeros(3, 1, CV_64F);
<<<<<<< HEAD

=======
  distortion_model_ = "radial-tangential";
>>>>>>> 5e2a98cc
  // Set up to read the text file
  std::ifstream calib_file;
  calib_file.open(filepath.c_str());
  CHECK(calib_file.is_open()) << "Could not open file at: " << filepath.c_str();
  std::vector<double> distortion_coeff5_;
  // read loop
  while (!calib_file.eof()) {
    std::string line;
    getline(calib_file, line);

    if (!line.empty()) {
      std::stringstream ss;
      ss << line;
      std::string label;
      ss >> label;
      if (label == "S_" + cam_id + ":") {
        // this entry gives image size
        double width, height;
        ss >> width >> height;
        image_size_ = cv::Size(width, height);
      } else if (label == "K_" + cam_id + ":") {
        // this entry gives the camera matrix
        std::vector<double> K_vector;
        double value;  // store values in Kvector
        while (ss >> value) K_vector.push_back(value);
        intrinsics_.clear();
        intrinsics_.push_back(K_vector[0]);
        intrinsics_.push_back(K_vector[4]);
        intrinsics_.push_back(K_vector[2]);
        intrinsics_.push_back(K_vector[5]);
        // Convert intrinsics to OpenCV Format.
        camera_matrix_ = cv::Mat::eye(3, 3, CV_64F);
        camera_matrix_.at<double>(0, 0) = intrinsics_[0];
        camera_matrix_.at<double>(1, 1) = intrinsics_[1];
        camera_matrix_.at<double>(0, 2) = intrinsics_[2];
        camera_matrix_.at<double>(1, 2) = intrinsics_[3];
      } else if (label == "D_" + cam_id + ":") {
        // this entry gives the distortion coeffs
        distortion_coeff_ = cv::Mat::zeros(1, 5, CV_64F);
        double value;
        while (ss >> value) distortion_coeff5_.push_back(value);
        for (int k = 0; k < 5; k++) {
          distortion_coeff_.at<double>(0, k) = distortion_coeff5_[k];
        }

      }else if (label == "R_" + cam_id + ":") {
        // this entry gives the rotation matrix
        double value;
        for (int i = 0; i < 9; i++){
          ss >> value;
          int row = i/3; int col = i%3;
          rotation.at<double>(row, col) = value;
        }

      }else if (label == "T_" + cam_id + ":") {
        // this entry gives the translation
        double value;
        for (int i = 0; i < 3; i++){
          ss >> value;
          translation.at<double>(i, 0) = value;
        }

      } else if (label == "R_rect_" + cam_id + ":") {
        // this entry gives the rotation resulting from rectification.
        R_rectify_ = cv::Mat::zeros(3, 3, CV_64F);
        double value;
        for (int i = 0; i < 9; i++) {
          ss >> value;
          int row = i / 3;
          int col = i % 3;
          R_rectify_.at<double>(row, col) = value;
        }
      } else if (label == "P_rect_" + cam_id + ":") {
        // this entry gives the camera matric from rectification
        P_ = cv::Mat::zeros(3, 4, CV_64F);
        double value;
        for (int i = 0; i < 12; i++) {
          ss >> value;
          int row = i / 4;
          int col = i % 4;
          P_.at<double>(row, col) = value;
        }
      }
    }
  }

  // Cam pose wrt to body
  rotation = R_cam_to_body * rotation.t();
  translation = T_cam_to_body - R_cam_to_body * translation;

  body_Pose_cam_ = UtilsOpenCV::Cvmats2pose(rotation, translation);

  calibration_ = gtsam::Cal3DS2(intrinsics_[0],          // fx
                                intrinsics_[1],          // fy
                                0.0,                     // skew
                                intrinsics_[2],          // u0
                                intrinsics_[3],          // v0
                                distortion_coeff5_[0],   //  k1
                                distortion_coeff5_[1],   //  k2
                                distortion_coeff5_[3],   //  p1
                                distortion_coeff5_[4]);  //  p2
  // NOTE check if ignorting the 3rd distortion coeff is correct

  return true;
}

/* -------------------------------------------------------------------------- */
// Display all params.
void CameraParams::print() const {
  std::string output;
  for(size_t i = 0; i < intrinsics_.size(); i++) {
    output += std::to_string(intrinsics_.at(i)) + " , ";
  }
  LOG(INFO) << "------------ CameraParams::print -------------\n"
            << "intrinsics_: " << output;

  LOG(INFO) << "body_Pose_cam_: \n" << body_Pose_cam_ << std::endl;

  if (FLAGS_minloglevel < 1)
    calibration_.print("\n gtsam calibration:\n");

  LOG(INFO) << "frame_rate_: " << frame_rate_ << '\n'
            << "image_size_: width= " << image_size_.width
            << " height= " << image_size_.height << '\n'
            << "camera_matrix_: \n"
            << camera_matrix_ << '\n'
            << "distortion_model_: \n"
            << distortion_model_ << '\n'
            << "distortion_coeff_: \n"
            << distortion_coeff_ << '\n'
            << "R_rectify_: \n"
            << R_rectify_ << '\n'
            << "undistRect_map_y_ too large to display (only created in "
            << "StereoFrame)" << '\n'
            << "P_: \n"
            << P_ << '\n';
}

/* -------------------------------------------------------------------------- */
// Assert equality up to a tolerance.
bool CameraParams::equals(const CameraParams& camPar, const double& tol) const {
  bool areIntrinsicEqual = true;
  for (size_t i = 0; i < intrinsics_.size(); i++) {
    if (std::fabs(intrinsics_[i] - camPar.intrinsics_[i]) > tol) {
      areIntrinsicEqual = false;
      break;
    }
  }
  return areIntrinsicEqual &&
         body_Pose_cam_.equals(camPar.body_Pose_cam_, tol) &&
         (std::fabs(frame_rate_ - camPar.frame_rate_) < tol) &&
         (image_size_.width == camPar.image_size_.width) &&
         (image_size_.height == camPar.image_size_.height) &&
         calibration_.equals(camPar.calibration_, tol) &&
         UtilsOpenCV::CvMatCmp(camera_matrix_, camPar.camera_matrix_) &&
         UtilsOpenCV::CvMatCmp(distortion_coeff_, camPar.distortion_coeff_) &&
         UtilsOpenCV::CvMatCmp(undistRect_map_x_, camPar.undistRect_map_x_) &&
         UtilsOpenCV::CvMatCmp(undistRect_map_y_, camPar.undistRect_map_y_) &&
         UtilsOpenCV::CvMatCmp(R_rectify_, camPar.R_rectify_) &&
         UtilsOpenCV::CvMatCmp(P_, camPar.P_);
}

}  // namespace VIO<|MERGE_RESOLUTION|>--- conflicted
+++ resolved
@@ -108,11 +108,7 @@
   // set up R and T matrices
   cv::Mat rotation = cv::Mat::zeros(3, 3, CV_64F);
   cv::Mat translation = cv::Mat::zeros(3, 1, CV_64F);
-<<<<<<< HEAD
-
-=======
   distortion_model_ = "radial-tangential";
->>>>>>> 5e2a98cc
   // Set up to read the text file
   std::ifstream calib_file;
   calib_file.open(filepath.c_str());
