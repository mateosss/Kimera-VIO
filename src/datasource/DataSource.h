/* ----------------------------------------------------------------------------
 * Copyright 2017, Massachusetts Institute of Technology,
 * Cambridge, MA 02139
 * All Rights Reserved
 * Authors: Luca Carlone, et al. (see THANKS for the full author list)
 * See LICENSE for the license information
 * -------------------------------------------------------------------------- */

/**
 * @file   DataSource.h
 * @brief  Base implementation of a data provider for the VIO pipeline.
 * @author Antoni Rosinol
 */

#pragma once

#include <functional>
#include <string>

#include "ImuFrontEnd.h"
#include "RegularVioBackEndParams.h"
#include "StereoImuSyncPacket.h"
#include "VioBackEndParams.h"
#include "VioFrontEndParams.h"

#include <gtsam/navigation/ImuBias.h>

#include <gflags/gflags.h>

//########### SPARK_VIO_ROS ############################################
namespace VIO {

// TODO make new file for Ground Truth Data and the like,
// because it is used by the backend and the feature selector.
// Leaving it in the parser forces these modules to include a parser which is
// at the very least weird.

/*
 * Compact storage of state.
 */
class gtNavState {
 public:
  gtNavState() = default;
  gtNavState(const gtsam::Pose3& pose, const gtsam::Vector3& velocity,
             const gtsam::imuBias::ConstantBias& imu_bias)
      : pose_(pose), velocity_(velocity), imu_bias_(imu_bias) {}
  gtNavState(const gtsam::NavState& nav_state,
             const gtsam::imuBias::ConstantBias& imu_bias)
    : pose_(nav_state.pose()),
      velocity_(nav_state.velocity()),
      imu_bias_(imu_bias) {}

  gtsam::Pose3 pose_;
  gtsam::Vector3 velocity_;
  gtsam::imuBias::ConstantBias imu_bias_;

  void print(const std::string message = " ") const {
    if (VLOG_IS_ON(10)) {
      LOG(INFO) << "--- " << message << "--- ";
      pose_.print("\n pose: \n");
      LOG(INFO) << "\n velocity: \n" << velocity_.transpose();
      imu_bias_.print("\n imuBias: \n");
    }
  }

  gtsam::Pose3 pose() const { return pose_; };
};

// Struct for performance in initialization
struct InitializationPerformance {
  public:
    // Default constructor
    InitializationPerformance(
      const Timestamp init_timestamp,
      const int init_n_frames,
      const double avg_rotationErrorBA,
      const double avg_tranErrorBA,
      const gtNavState init_nav_state,
      const gtsam::Vector3 init_gravity,
      const gtNavState gt_nav_state,
      const gtsam::Vector3 gt_gravity)
      : init_timestamp_(init_timestamp),
        init_n_frames_(init_n_frames),
        avg_rotationErrorBA_(avg_rotationErrorBA),
        avg_tranErrorBA_(avg_tranErrorBA),
        init_nav_state_(init_nav_state),
        init_gravity_(init_gravity),
        gt_nav_state_(gt_nav_state),
        gt_gravity_(gt_gravity) {}

    void print() const;

  public:
    const Timestamp init_timestamp_;
    const int init_n_frames_;
    const double avg_rotationErrorBA_;
    const double avg_tranErrorBA_;
    const gtNavState init_nav_state_;
    const gtsam::Vector3 init_gravity_;
    const gtNavState gt_nav_state_;
    const gtsam::Vector3 gt_gravity_;
};

/*
 * Store GT poses and GT info.
 */
class GroundTruthData {
 public:
  // Display all params.
  void print() const;

 public:
  // Sensor extrinsics wrt. the body-frame
  gtsam::Pose3 body_Pose_cam_;

  // Data rate in seconds, for debug.
  double gt_rate_;

  // Map from timestamp to gtNavState.
  std::map<long long, gtNavState> mapToGt_;
};

/*
 * Store a list of image names and provide functionalities to parse them.
 */
class CameraImageLists {
 public:
  bool parseCamImgList(const std::string& folderpath,
                       const std::string& filename);
  inline size_t getNumImages() const { return img_lists.size(); }
  void print() const;

 public:
  std::string image_folder_path_;
  typedef std::vector<std::pair<long long, std::string> > ImgLists;
  ImgLists img_lists;
};

struct PipelineParams {
  VioFrontEndParams frontend_params_;
  VioBackEndParamsPtr backend_params_;
  ImuParams imu_params_;
  int backend_type_;
<<<<<<< HEAD
  PipelineParams(VioFrontEndParams frontend_params,
                 VioBackEndParamsConstPtr backend_params, ImuParams imu_params,
                 int backend_type)
      : frontend_params_(frontend_params),
        backend_params_(backend_params),
        imu_params_(imu_params),
        backend_type_(backend_type) {}
=======
>>>>>>> 1b5c5c3b
};

class DataProvider {
 public:
  DataProvider();
  virtual ~DataProvider();

  // The derived classes need to implement this function!
  // Spin the dataset: processes the input data and constructs a Stereo Imu
  // Synchronized Packet which contains the minimum amount of information
  // for the VIO pipeline to do one processing iteration.
  // A Dummy example is provided as an implementation.
  virtual bool spin();
  // Init Vio parameters.
  PipelineParams pipeline_params_;

  // Register a callback function that will be called once a StereoImu Synchro-
  // nized packet is available for processing.
  void registerVioCallback(
      std::function<void(const StereoImuSyncPacket&)> callback);

 protected:
  // Vio callback. This function should be called once a StereoImuSyncPacket
  // is available for processing.
  std::function<void(const StereoImuSyncPacket&)> vio_callback_;

<<<<<<< HEAD
  // Init Vio parameters.
  VioBackEndParamsPtr backend_params_;
  VioFrontEndParams frontend_params_;
  ImuParams imu_params_;

  FrameId initial_k_;  // start frame
  FrameId final_k_;    // end frame
  std::string dataset_path_;

  inline ImuParams getImuParams() const { return imu_params_; }
  inline VioBackEndParamsConstPtr getBackendParams() const {
    return backend_params_;
  }
  inline VioFrontEndParams getFrontendParams() const {
    return frontend_params_;
  }

 protected:
=======
  int initial_k_; // start frame
  int final_k_; // end frame
  std::string dataset_path_;

protected:
>>>>>>> 1b5c5c3b
  // Helper function to parse user-specified parameters.
  void parseParams();
};

}  // namespace VIO<|MERGE_RESOLUTION|>--- conflicted
+++ resolved
@@ -141,16 +141,6 @@
   VioBackEndParamsPtr backend_params_;
   ImuParams imu_params_;
   int backend_type_;
-<<<<<<< HEAD
-  PipelineParams(VioFrontEndParams frontend_params,
-                 VioBackEndParamsConstPtr backend_params, ImuParams imu_params,
-                 int backend_type)
-      : frontend_params_(frontend_params),
-        backend_params_(backend_params),
-        imu_params_(imu_params),
-        backend_type_(backend_type) {}
-=======
->>>>>>> 1b5c5c3b
 };
 
 class DataProvider {
@@ -177,32 +167,11 @@
   // is available for processing.
   std::function<void(const StereoImuSyncPacket&)> vio_callback_;
 
-<<<<<<< HEAD
-  // Init Vio parameters.
-  VioBackEndParamsPtr backend_params_;
-  VioFrontEndParams frontend_params_;
-  ImuParams imu_params_;
-
-  FrameId initial_k_;  // start frame
-  FrameId final_k_;    // end frame
-  std::string dataset_path_;
-
-  inline ImuParams getImuParams() const { return imu_params_; }
-  inline VioBackEndParamsConstPtr getBackendParams() const {
-    return backend_params_;
-  }
-  inline VioFrontEndParams getFrontendParams() const {
-    return frontend_params_;
-  }
-
- protected:
-=======
   int initial_k_; // start frame
   int final_k_; // end frame
   std::string dataset_path_;
 
 protected:
->>>>>>> 1b5c5c3b
   // Helper function to parse user-specified parameters.
   void parseParams();
 };
