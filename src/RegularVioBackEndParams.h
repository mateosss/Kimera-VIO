--- conflicted
+++ resolved
@@ -15,17 +15,6 @@
 
 #pragma once
 
-<<<<<<< HEAD
-#include <glog/logging.h>
-#include <gtsam/slam/SmartFactorParams.h>
-#include <stdlib.h>
-#include <boost/foreach.hpp>
-#include <fstream>
-#include <iostream>
-#include <memory>
-#include <opencv2/core/core.hpp>
-#include <unordered_map>
-=======
 #include <fstream>
 #include <iostream>
 #include <memory>
@@ -34,26 +23,18 @@
 #include <unordered_map>
 
 #include <gtsam/slam/SmartFactorParams.h>
->>>>>>> 7dc335e7
 
 #include <opencv2/core/core.hpp>
 
-<<<<<<< HEAD
-=======
 #include <glog/logging.h>
 
 #include "VioBackEndParams.h"
 
->>>>>>> 7dc335e7
 namespace VIO {
 
 ///////////////////////////////////////////////////////////////////////////////////////
 class RegularVioBackEndParams : public VioBackEndParams {
-<<<<<<< HEAD
- public:
-=======
 public:
->>>>>>> 7dc335e7
   RegularVioBackEndParams(
       const double monoNoiseSigma = 3.0, const double stereoNoiseSigma = 3.0,
       const double regularityNoiseSigma = 0.1, const double monoNormParam = 0.0,
@@ -63,19 +44,6 @@
       const size_t monoNormType = 0, const size_t stereoNormType = 0,
       const size_t regularityNormType = 2, const double huberParam = 1.345,
       const double tukeyParam = 4.6851)
-<<<<<<< HEAD
-      : VioBackEndParams(),  // Use the default vio parameters.
-        monoNoiseSigma_(monoNoiseSigma),
-        stereoNoiseSigma_(stereoNoiseSigma),
-        regularityNoiseSigma_(regularityNoiseSigma),
-        monoNormParam_(monoNormParam),
-        stereoNormParam_(stereoNormParam),
-        regularityNormParam_(regularityNormParam),
-        monoNormType_(monoNormType),
-        stereoNormType_(stereoNormType),
-        regularityNormType_(regularityNormType),
-        huberParam_(huberParam),
-=======
       : VioBackEndParams(), // Use the default vio parameters.
         monoNoiseSigma_(monoNoiseSigma), stereoNoiseSigma_(stereoNoiseSigma),
         regularityNoiseSigma_(regularityNoiseSigma),
@@ -83,7 +51,6 @@
         regularityNormParam_(regularityNormParam), monoNormType_(monoNormType),
         stereoNormType_(stereoNormType),
         regularityNormType_(regularityNormType), huberParam_(huberParam),
->>>>>>> 7dc335e7
         tukeyParam_(tukeyParam) {
     // Trivial sanity checks.
     CHECK_GE(monoNoiseSigma_, 0.0);
@@ -104,23 +71,10 @@
   // Needed for virtual classes.
   virtual ~RegularVioBackEndParams() = default;
 
-<<<<<<< HEAD
- public:
-  /* ++++++++++++++++++++++++++++++++++++++++++++++++++++++++++++++++++++++++ */
-  virtual bool parseYAML(const std::string& filepath) {
-    // make sure that each YAML file has %YAML:1.0 as first line
-    cv::FileStorage fs;
-    openFile(filepath, &fs);
-    bool result =
-        parseYAMLVioBackEndParams(fs) && parseYAMLRegularVioBackEndParams(fs);
-    closeFile(&fs);
-    return result;
-=======
 public:
   virtual bool parseYAML(const std::string &filepath) {
     yaml_parser_ = std::make_shared<YamlParser>(filepath);
     return parseYAMLVioBackEndParams() && parseYAMLRegularVioBackEndParams();
->>>>>>> 7dc335e7
   }
 
   /* ------------------------------------------------------------------------ */
@@ -133,17 +87,10 @@
   virtual void print() const { printVioBackEndParams(); }
 
   // Use this to safely cast VioBackEndParams to RegularVioBackEndParams.
-<<<<<<< HEAD
-  static RegularVioBackEndParams safeCast(const VioBackEndParams& params) {
-    try {
-      return dynamic_cast<const RegularVioBackEndParams&>(params);
-    } catch (const std::bad_cast& e) {
-=======
   static RegularVioBackEndParams safeCast(const VioBackEndParams &params) {
     try {
       return dynamic_cast<const RegularVioBackEndParams &>(params);
     } catch (const std::bad_cast &e) {
->>>>>>> 7dc335e7
       LOG(ERROR) << "Seems that you are casting VioBackEndParams to "
                     "RegularVioBackEndParams, but this object is not "
                     "a RegularVioBackEndParams!";
@@ -153,43 +100,6 @@
     }
   }
 
-<<<<<<< HEAD
- protected:
-  /* ++++++++++++++++++++++++++++++++++++++++++++++++++++++++++++++++++++++++++++++++++
-   */
-  // Parse params YAML file
-  bool parseYAMLRegularVioBackEndParams(const cv::FileStorage& fs) {
-    cv::FileNode file_handle;
-
-    file_handle = fs["monoNoiseSigma"];
-    CHECK(file_handle.type() != cv::FileNode::NONE);
-    file_handle >> monoNoiseSigma_;
-    file_handle = fs["monoNormType"];
-    CHECK(file_handle.type() != cv::FileNode::NONE);
-    file_handle >> monoNormType_;
-    file_handle = fs["monoNormParam"];
-    CHECK(file_handle.type() != cv::FileNode::NONE);
-    file_handle >> monoNormParam_;
-    file_handle = fs["stereoNoiseSigma"];
-    CHECK(file_handle.type() != cv::FileNode::NONE);
-    file_handle >> stereoNoiseSigma_;
-    file_handle = fs["stereoNormType"];
-    CHECK(file_handle.type() != cv::FileNode::NONE);
-    file_handle >> stereoNormType_;
-    file_handle = fs["stereoNormParam"];
-    CHECK(file_handle.type() != cv::FileNode::NONE);
-    file_handle >> stereoNormParam_;
-    file_handle = fs["regularityNoiseSigma"];
-    CHECK(file_handle.type() != cv::FileNode::NONE);
-    file_handle >> regularityNoiseSigma_;
-    file_handle = fs["regularityNormParam"];
-    CHECK(file_handle.type() != cv::FileNode::NONE);
-    file_handle >> regularityNormParam_;
-    file_handle = fs["regularityNormType"];
-    CHECK(file_handle.type() != cv::FileNode::NONE);
-    file_handle >> regularityNormType_;
-
-=======
 protected:
   /* ++++++++++++++++++++++++++++++++++++++++++++++++++++++++++++++++++++++++++++++++++
    */
@@ -205,17 +115,12 @@
     yaml_parser_->getYamlParam("regularityNoiseSigma", &regularityNoiseSigma_);
     yaml_parser_->getYamlParam("regularityNormParam", &regularityNormParam_);
     yaml_parser_->getYamlParam("regularityNormType", &regularityNormType_);
->>>>>>> 7dc335e7
     return true;
   }
 
   /* -------------------------------------------------------------------------------------
    */
-<<<<<<< HEAD
-  bool equalsRegularVioBackEndParams(const VioBackEndParams& vp2,
-=======
   bool equalsRegularVioBackEndParams(const VioBackEndParams &vp2,
->>>>>>> 7dc335e7
                                      double tol = 1e-8) const {
     RegularVioBackEndParams rvp2 = RegularVioBackEndParams::safeCast(vp2);
     return (fabs(monoNoiseSigma_ - rvp2.monoNoiseSigma_) <= tol) &&
