/* ----------------------------------------------------------------------------
 * Copyright 2017, Massachusetts Institute of Technology,
 * Cambridge, MA 02139
 * All Rights Reserved
 * Authors: Luca Carlone, et al. (see THANKS for the full author list)
 * See LICENSE for the license information
 * -------------------------------------------------------------------------- */

/**
 * @file   Mesher.h
 * @brief  Build and visualize 2D mesh from Frame
 * @author Luca Carlone, AJ Haeffner, Antoni Rosinol
 */

#include "mesh/Mesher.h"

#include "LoggerMatlab.h"

// WARNING this is computationally expensive.
DEFINE_bool(add_extra_lmks_from_stereo, false,
            "Add extra landmarks that are stereo triangulated to the mesh.");

namespace VIO {

/* -------------------------------------------------------------------------- */
// For a triangle defined by the 3d points p1, p2, and p3
// compute ratio between largest side and smallest side (how elongated it is).
double Mesher::getRatioBetweenSmallestAndLargestSide(
    const double& d12,
    const double& d23,
    const double& d31,
    boost::optional<double &> minSide_out,
    boost::optional<double &> maxSide_out) const {

  // Measure sides.
  double minSide = std::min(d12, std::min(d23, d31));
  double maxSide = std::max(d12, std::max(d23, d31));

  if(minSide_out && maxSide_out){
    *minSide_out = minSide;
    *maxSide_out = maxSide;
  }

  // Compute and return ratio.
  return minSide / maxSide;
}

/* -------------------------------------------------------------------------- */
// TODO this only works for current points in the current frame!!!
// Not for the landmarks in time horizon, since they can be behind the camera!!!
// for a triangle defined by the 3d points mapPoints3d_.at(rowId_pt1), mapPoints3d_.at(rowId_pt2),
// mapPoints3d_.at(rowId_pt3), compute ratio between largest side and smallest side (how elongated it is)
double Mesher::getRatioBetweenTangentialAndRadialDisplacement(
    const Mesh3D::VertexPosition3D& p1,
    const Mesh3D::VertexPosition3D& p2,
    const Mesh3D::VertexPosition3D& p3,
    const gtsam::Pose3& leftCameraPose) const {
  std::vector<gtsam::Point3> points;

  // get 3D points
  gtsam::Point3 p1_C = gtsam::Point3(double(p1.x),
                                     double(p1.y),
                                     double(p1.z));
  points.push_back(leftCameraPose.transform_to(p1_C)); // checks elongation in *camera frame*

  gtsam::Point3 p2_C = gtsam::Point3(double(p2.x),
                                     double(p2.y),
                                     double(p2.z));
  points.push_back(leftCameraPose.transform_to(p2_C)); // checks elongation in *camera frame*

  gtsam::Point3 p3_C = gtsam::Point3(double(p3.x),
                                     double(p3.y),
                                     double(p3.z));
  points.push_back(leftCameraPose.transform_to(p3_C)); // checks elongation in *camera frame*

  return UtilsGeometry::getRatioBetweenTangentialAndRadialDisplacement(points);
}

/* -------------------------------------------------------------------------- */
// Try to reject bad triangles, corresponding to outliers
// TODO filter out bad triangle without s, and use it in reduce Mesh.
// TODO filter before and not using the mesh itself because there are lmks
// that might not be seen in the current frame!
void Mesher::filterOutBadTriangles(const gtsam::Pose3& leftCameraPose,
                                   double minRatioBetweenLargestAnSmallestSide,
                                   double min_elongation_ratio,
                                   double maxTriangleSide) {
  Mesh3D mesh_output;

  // Loop over each face in the mesh.
  Mesh3D::Polygon polygon;

  for (size_t i = 0; i < mesh_.getNumberOfPolygons(); i++) {
    CHECK(mesh_.getPolygon(i, &polygon)) << "Could not retrieve polygon.";
    CHECK_EQ(polygon.size(), 3) << "Expecting 3 vertices in triangle";
   // Check if triangle is good.
    if (!isBadTriangle(polygon, leftCameraPose,
                       minRatioBetweenLargestAnSmallestSide,
                       min_elongation_ratio,
                       maxTriangleSide)) {
      mesh_output.addPolygonToMesh(polygon);
    }
  }

  mesh_ = mesh_output;
}

/* -------------------------------------------------------------------------- */
// Try to reject bad triangles, corresponding to outliers.
bool Mesher::isBadTriangle(
                       const Mesh3D::Polygon& polygon,
                       const gtsam::Pose3& left_camera_pose,
                       const double& min_ratio_between_largest_an_smallest_side,
                       const double& min_elongation_ratio,
                       const double& max_triangle_side) const {
    CHECK_EQ(polygon.size(), 3) << "Expecting 3 vertices in triangle";
    const Mesh3D::VertexPosition3D& p1 = polygon.at(0).getVertexPosition();
    const Mesh3D::VertexPosition3D& p2 = polygon.at(1).getVertexPosition();
    const Mesh3D::VertexPosition3D& p3 = polygon.at(2).getVertexPosition();

    double ratioSides_i = 0;
    double ratioTangentialRadial_i = 0;
    double maxTriangleSide_i = 0;

    // Check geometric dimensions.
    // Measure sides.
    double d12 = double(cv::norm(p1 - p2));
    double d23 = double(cv::norm(p2 - p3));
    double d31 = double(cv::norm(p3 - p1));

    // If threshold is disabled, avoid computation.
    if (min_ratio_between_largest_an_smallest_side > 0.0) {
      ratioSides_i = getRatioBetweenSmallestAndLargestSide(
                      d12, d23, d31);
    }

    // If threshold is disabled, avoid computation.
    if (min_elongation_ratio > 0.0) {
      ratioTangentialRadial_i = getRatioBetweenTangentialAndRadialDisplacement(
                                  p1, p2, p3,
                                  left_camera_pose);
    }

    // If threshold is disabled, avoid computation.
    if (max_triangle_side > 0.0) {
      std::vector<double> sidesLen;
      sidesLen.push_back(d12);
      sidesLen.push_back(d23);
      sidesLen.push_back(d31);
      maxTriangleSide_i = *std::max_element(sidesLen.begin(), sidesLen.end());
    }

    // Check if triangle is not elongated.
    if ((ratioSides_i >= min_ratio_between_largest_an_smallest_side) &&
        (ratioTangentialRadial_i >= min_elongation_ratio) &&
        (maxTriangleSide_i <= max_triangle_side)) {
      return false;
    } else {
      return true;
    }
}

/* -------------------------------------------------------------------------- */
// Create a 3D mesh from 2D corners in an image, keeps the mesh in time horizon.
void Mesher::populate3dMeshTimeHorizon(
    const std::vector<cv::Vec6f>& mesh_2d, // cv::Vec6f assumes triangular mesh.
    const std::unordered_map<LandmarkId, gtsam::Point3>& points_with_id_map,
    const Frame& frame,
    const gtsam::Pose3& leftCameraPose,
    double min_ratio_largest_smallest_side,
    double min_elongation_ratio,
    double max_triangle_side) {
  VLOG(10) << "Starting populate3dMeshTimeHorizon...";
  populate3dMesh(mesh_2d, points_with_id_map, frame, leftCameraPose,
                 min_ratio_largest_smallest_side,
                 min_elongation_ratio,
                 max_triangle_side);

  // Remove faces in the mesh that have vertices which are not in
  // points_with_id_map anymore.
  static constexpr bool reduce_mesh_to_time_horizon = true;
  updatePolygonMeshToTimeHorizon(points_with_id_map,
                                 leftCameraPose,
                                 min_ratio_largest_smallest_side,
                                 max_triangle_side,
                                 reduce_mesh_to_time_horizon);
  VLOG(10) << "Finished populate3dMeshTimeHorizon.";
}

/* -------------------------------------------------------------------------- */
// Create a 3D mesh from 2D corners in an image.
void Mesher::populate3dMesh(
    const std::vector<cv::Vec6f>& mesh_2d, // cv::Vec6f assumes triangular mesh.
    const std::unordered_map<LandmarkId, gtsam::Point3>& points_with_id_map,
    const Frame& frame,
    const gtsam::Pose3& leftCameraPose,
    double min_ratio_largest_smallest_side,
    double min_elongation_ratio,
    double max_triangle_side) {
  // Iterate over each face in the 2d mesh, and generate the 3d mesh.
  // TODO to retrieve lmk id from pixels, do it in the stereo frame! not here.
  // Create polygon and add it to the mesh.
  Mesh3D::Polygon polygon;
  polygon.resize(3);
  const auto& points_with_id_map_end = points_with_id_map.end();
  // Iterate over the 2d mesh triangles.
  for (size_t i = 0; i < mesh_2d.size(); i++) {
    const cv::Vec6f& triangle_2d = mesh_2d.at(i);

    // Iterate over each vertex (pixel) of the triangle.
    for (size_t j = 0; j < triangle_2d.rows / 2; j++) {
      // Extract pixel.
      const cv::Point2f pixel (triangle_2d[j * 2],
                               triangle_2d[j * 2 + 1]);

      // Extract landmark id corresponding to this pixel.
      const LandmarkId id_pt (frame.findLmkIdFromPixel(pixel));

      // Try to find this landmark id in points_with_id_map.
      const auto& lmk_it = points_with_id_map.find(id_pt);
      if (lmk_it != points_with_id_map_end) {
        // We found the landmark.
        // Extract 3D position of the landmark.
        const gtsam::Point3& point (lmk_it->second);
        cv::Point3f lmk(float(point.x()),
                        float(point.y()),
                        float(point.z()));
        // Add landmark as one of the vertices of the current polygon in 3D.
        polygon.at(j) = Mesh3D::Vertex(id_pt, lmk);
        static const size_t loop_end = triangle_2d.rows / 2 - 1;
        if (j == loop_end) {
          // Last iteration.
          // Filter out bad polygons.
          if (!isBadTriangle(polygon, leftCameraPose,
                             min_ratio_largest_smallest_side,
                             min_elongation_ratio,
                             max_triangle_side)) {
            // Save the valid triangular polygon, since it has all vertices in
            // points_with_id_map.
            mesh_.addPolygonToMesh(polygon);
          }
        }
      } else {
        // Do not save current polygon, since it has at least one vertex that
        // is not in points_with_id_map.
        LOG(ERROR) << "Landmark with id : " << lmk_it->first
                   << ", could not be found in points_with_id_map. "
                   << "But it should have been.\n";
        break;
      }
    }
  }


}

/* -------------------------------------------------------------------------- */
// TODO the polygon_mesh has repeated faces...
// And this seems to slow down quite a bit the for loop!
void Mesher::updatePolygonMeshToTimeHorizon(
    const std::unordered_map<LandmarkId, gtsam::Point3>& points_with_id_map,
    const gtsam::Pose3& leftCameraPose,
    double min_ratio_largest_smallest_side,
    double max_triangle_side,
    const bool& reduce_mesh_to_time_horizon) {
  VLOG(10) << "Starting updatePolygonMeshToTimeHorizon...";
  Mesh3D mesh_output;

  auto end = points_with_id_map.end();
  // Loop over each face in the mesh.
  Mesh3D::Polygon polygon;

  for (size_t i = 0; i < mesh_.getNumberOfPolygons(); i++) {
    CHECK(mesh_.getPolygon(i, &polygon)) << "Could not retrieve polygon.";
    bool save_polygon = true;
    for (Mesh3D::Vertex& vertex: polygon) {
      const auto& point_with_id_it = points_with_id_map.find(vertex.getLmkId());
      if (point_with_id_it == end) {
        // Vertex of current polygon is not in points_with_id_map
        if (reduce_mesh_to_time_horizon) {
          // We want to reduce the mesh to time horizon.
          // Delete the polygon by not adding it to the new mesh.
          save_polygon = false;
          break;
        } else {
          // We do not want to reduce the mesh to time horizon.
          save_polygon = true;
        }
      } else {
        // Update the vertex with newest landmark position.
        // This is to ensure we have latest update, the previous addPolygonToMesh
        // only updates the positions of the vertices in the visible frame.
        vertex.setVertexPosition(Mesh3D::VertexPosition3D(
                                   point_with_id_it->second.x(),
                                   point_with_id_it->second.y(),
                                   point_with_id_it->second.z()));
      }
    }

    if (save_polygon) {
      // Refilter polygons, as the updated vertices might make it unvalid.
      if (!isBadTriangle(polygon,
                         leftCameraPose,
                         min_ratio_largest_smallest_side,
                         -1.0, // elongation test is invalid, no per-frame concept
                         max_triangle_side)) {
        // Finally add the polygon to the mesh.
        mesh_output.addPolygonToMesh(polygon);
      }
    }
  }

  mesh_ = mesh_output;
  VLOG(10) << "Finished updatePolygonMeshToTimeHorizon.";
}

/* -------------------------------------------------------------------------- */
// Calculate normals of polygonMesh.
void Mesher::calculateNormals(std::vector<cv::Point3f>* normals) {
  CHECK_NOTNULL(normals);
  CHECK_EQ(mesh_.getMeshPolygonDimension(), 3)
      << "Expecting 3 vertices in triangle.";

  // Brute force, ideally only call when a new triangle appears...
  normals->clear();
  normals->resize(mesh_.getNumberOfPolygons()); // TODO Assumes we have triangles...

  // Loop over each polygon face in the mesh.
  // TODO there are far too many loops over the total number of Polygon faces...
  // Should put them all in the same loop!
  Mesh3D::Polygon polygon;
  for (size_t i = 0; i < mesh_.getNumberOfPolygons(); i++) {
    CHECK(mesh_.getPolygon(i, &polygon)) << "Could not retrieve polygon.";
    CHECK_EQ(polygon.size(), 3);
    const Mesh3D::VertexPosition3D& p1 = polygon.at(0).getVertexPosition();
    const Mesh3D::VertexPosition3D& p2 = polygon.at(1).getVertexPosition();
    const Mesh3D::VertexPosition3D& p3 = polygon.at(2).getVertexPosition();

    cv::Point3f normal;
<<<<<<< HEAD
    CHECK(calculateNormal(p1, p2, p3, &normal));
=======
    calculateNormal(p1, p2, p3, &normal);
//    Mat normal2;
//    viz::computeNormals(mesh, normal2);
    // https://github.com/zhoushiwei/Viz-opencv/blob/master/Viz/main.cpp
>>>>>>> 93b893f8

    // Store normal to triangle i.
    normals->at(i) = normal;
  }
}

/* -------------------------------------------------------------------------- */
// Calculate normal of a triangle, and return whether it was possible or not.
// Calculating the normal of aligned points in 3D is not possible...
bool Mesher::calculateNormal(const Mesh3D::VertexPosition3D& p1,
                             const Mesh3D::VertexPosition3D& p2,
                             const Mesh3D::VertexPosition3D& p3,
                             cv::Point3f* normal) const {
  CHECK_NOTNULL(normal);
  // TODO what if p2 = p1 or p3 = p1?
  // Calculate vectors of the triangle.
  cv::Point3f v21 = p2 - p1;
  cv::Point3f v31 = p3 - p1;

  // Normalize vectors.
  double v21_norm = cv::norm(v21);
  CHECK_GT(v21_norm, 0.0);
  v21 /= v21_norm;

  double v31_norm = cv::norm(v31);
  CHECK_GT(v31_norm, 0.0);
  v31 /= v31_norm;

  // Check that vectors are not aligned, dot product should not be 1 or -1.
  static constexpr double epsilon = 1e-3; // 2.5 degrees aperture.
  if (std::fabs(v21.ddot(v31)) >= 1.0 - epsilon) {
    // Dot prod very close to 1.0 or -1.0...
    // We have a degenerate configuration with aligned vectors.
    LOG(WARNING) << "Cross product of aligned vectors.";
    return false;
  } else {
    // Calculate normal (cross product).
    *normal = v21.cross(v31);

    // Normalize.
    double norm = cv::norm(*normal);
    CHECK_GT(norm, 0.0);
    *normal /= norm;
    CHECK_NEAR(cv::norm(*normal), 1.0, 1e-5); // Expect unit norm.
    return true;
  }
}

/* -------------------------------------------------------------------------- */
// Clusters normals given an axis, a set of normals and a
// tolerance. The result is a vector of indices of the given set of normals
// that are in the cluster.
void Mesher::clusterNormalsAroundAxis(const cv::Point3f& axis,
                                      const std::vector<cv::Point3f>& normals,
                                      const double& tolerance,
                                      std::vector<int>* cluster_normals_idx) {
  size_t idx = 0;
  // TODO, this should be in the same loop as the one calculating
  // the normals...
  for (const cv::Point3f& normal: normals) {
    if (isNormalAroundAxis(axis, normal, tolerance))
      cluster_normals_idx->push_back(idx);
    idx++;
  }
}

/* -------------------------------------------------------------------------- */
// Is normal around axis?
bool Mesher::isNormalAroundAxis(const cv::Point3f& axis,
                                const cv::Point3f& normal,
                                const double& tolerance) const {
  // TODO typedef normals and axis to Normal, and use cv::Point3d instead.
  CHECK_NEAR(cv::norm(axis), 1.0, 1e-5); // Expect unit norm.
  CHECK_NEAR(cv::norm(normal), 1.0, 1e-5); // Expect unit norm.
  CHECK_GT(tolerance, 0.0); // Tolerance is positive.
  double diff_a = cv::norm(normal - axis);
  double diff_b = cv::norm(normal + axis);
  return (((diff_a < tolerance) || //  axis and normal almost aligned
           (diff_b < tolerance)) // axis and normal in opp directions.
           ? true : false);
}

/* -------------------------------------------------------------------------- */
// Clusters normals perpendicular to an axis. Given an axis, a set of normals and a
// tolerance. The result is a vector of indices of the given set of normals
// that are in the cluster.
void Mesher::clusterNormalsPerpendicularToAxis(const cv::Point3f& axis,
                                      const std::vector<cv::Point3f>& normals,
                                      const double& tolerance,
                                      std::vector<int>* cluster_normals_idx) {
  size_t idx = 0;
  // TODO, this should be in the same loop as the one calculating
  // the normals...
  // TODO: remove logger.
  static constexpr bool log_normals = false;
  std::vector<cv::Point3f> cluster_normals;
  for (const cv::Point3f& normal: normals) {
    if (isNormalPerpendicularToAxis(axis, normal, tolerance)) {
      cluster_normals_idx->push_back(idx);
      // TODO: remove logger.
      if (log_normals) {
        cluster_normals.push_back(normal);
      }
    }
    idx++;
  }
  if (log_normals) {
    LoggerMatlab logger;
    logger.openLogFiles(4);
    logger.logNormals(cluster_normals);
    logger.closeLogFiles(4);
  }
}

/* -------------------------------------------------------------------------- */
// Is normal perpendicular to axis?
bool Mesher::isNormalPerpendicularToAxis(const cv::Point3f& axis,
                                         const cv::Point3f& normal,
                                         const double& tolerance) const {
    return ((cv::norm(normal.dot(axis)) < tolerance)? true: false);
}

/* -------------------------------------------------------------------------- */
// Filter z component in triangle cluster.
// Warning: plane_distance is not the d factor in the hessian form of a plane:
// a*X+b*Y+c*Z+d = 0 but -d! a*X+b*Y+c*Z = -d = plane_distance.
// TODO must unit test this function!
void Mesher::clusterAtDistanceFromPlane(
    const double& plane_distance,
    const cv::Point3f& plane_normal,
    const double& distance_tolerance,
    TriangleCluster* triangle_cluster) const {
  CHECK_NOTNULL(triangle_cluster);
  CHECK_EQ(triangle_cluster->cluster_direction_, plane_normal);
  CHECK_NEAR(cv::norm(plane_normal), 1.0, 1e-5); // Expect unit norm.
  CHECK_GE(distance_tolerance, 0.0);
  TriangleCluster triangle_cluster_output;
  triangle_cluster_output.cluster_id_ =
      triangle_cluster->cluster_id_;
  triangle_cluster_output.cluster_direction_ =
      triangle_cluster->cluster_direction_;

  // TODO consider using erase or a list, instead of creating a new one
  // and then copying!!!
  Mesh3D::Polygon polygon;
  Mesh3D::VertexPosition3D lmk;
  for (const size_t& polygon_idx: triangle_cluster->triangle_ids_) {
    CHECK(mesh_.getPolygon(polygon_idx, &polygon))
        << "Polygon, with idx " << polygon_idx << ", is not in the mesh.";
    bool save_polygon = true;
    for (const Mesh3D::Vertex& vertex: polygon) {
      lmk = vertex.getVertexPosition();
      double point_plane_distance =
          std::fabs(plane_distance - lmk.ddot(plane_normal));
      if (point_plane_distance > distance_tolerance) {
        // Do not save current polygon from cluster.
        save_polygon = false;
        break;
      }
    }

    if (save_polygon) {
      triangle_cluster_output.triangle_ids_.push_back(polygon_idx);
    }
  }
  *triangle_cluster = triangle_cluster_output;
}

/* -------------------------------------------------------------------------- */
void Mesher::clusterTrianglesOnPlane(TriangleCluster* cluster,
                                     const gtsam::Unit3& plane_normal,
                                     const double& plane_distance,
                                     const double& normal_tolerance,
                                     const double& distance_tolerance) const {
  CHECK_NOTNULL(cluster);

  // Cluster triangles oriented along z axis.
  const cv::Point3f plane_normal_cv (plane_normal.point3().x(),
                                     plane_normal.point3().y(),
                                     plane_normal.point3().z());

  TriangleCluster triangle_cluster;
  triangle_cluster.cluster_direction_ = plane_normal_cv;
  triangle_cluster.cluster_id_ = 2; // TODO remove hardcoded value,
  // only to visualize...

  static constexpr size_t mesh_polygon_dim = 3;
  CHECK_EQ(mesh_.getMeshPolygonDimension(), mesh_polygon_dim)
      << "Expecting 3 vertices in triangle.";

  // Loop over each polygon face in the mesh.
  // TODO consider computing normals in the mesh3D instead, per polygon
  // each time you add it.
  Mesh3D::Polygon polygon;
  for (size_t i = 0; i < mesh_.getNumberOfPolygons(); i++) {
    CHECK(mesh_.getPolygon(i, &polygon)) << "Could not retrieve polygon.";
    CHECK_EQ(polygon.size(), mesh_polygon_dim);
    const Mesh3D::VertexPosition3D& p1 = polygon.at(0).getVertexPosition();
    const Mesh3D::VertexPosition3D& p2 = polygon.at(1).getVertexPosition();
    const Mesh3D::VertexPosition3D& p3 = polygon.at(2).getVertexPosition();

    // Calculate normal of the triangle in the mesh.
    // The normals are in the world frame of reference.
    cv::Point3f triangle_normal;
    if (calculateNormal(p1, p2, p3, &triangle_normal) &&
        isNormalAroundAxis(plane_normal_cv, triangle_normal, normal_tolerance)) {
      // Cluster Normal around z_axis.
      triangle_cluster.triangle_ids_.push_back(i);

      // Collect z values of these points so that we can build an histogram.
    }
  }

  // For the first 2 maximums on the histogram: histogram.getPeaks();
  // We have two candidate planes with variables
  // P_a: normal = (0, 0, 1) & distance = max_0
  // P_b: normal = (0, 0, 1) & distance = max_1
  // Check among the current planes, if we are re-seeing the same.
  // If not create new plane with new symbol...
  // Decide symbol should we say P0 is P_a or P_b?
  //

  // Only keep ground landmarks for cluster of triangles perpendicular
  // to vertical axis.
  // clusters.at(0) is therefore just the triangles on the ground plane.
  clusterAtDistanceFromPlane(plane_distance, plane_normal_cv, distance_tolerance,
                             &triangle_cluster);

  // Add cluster.
  *cluster = triangle_cluster;
}

/* -------------------------------------------------------------------------- */
void Mesher::clusterPlanesFromMesh(std::vector<Plane>* planes) const {
  CHECK_NOTNULL(planes);
  static constexpr bool naive_implementation = false;
  static constexpr double normal_tolerance = 0.15; // 0.087 === 10 deg. aperture.
  static constexpr double distance_tolerance = 0.10;
  if (naive_implementation) {
    // Segment planes in the mesh
    std::vector<Plane> segmented_planes;
    VLOG(10) << "Starting naive plane segmentation...";
    segmentPlanesInMeshNaive(&segmented_planes);
    VLOG(10) << "Finished naive plane segmentation.";

    // Do data association between the planes given and the ones segmented.
    VLOG(10) << "Starting plane association...";
    associatePlanes(segmented_planes, planes,
                    normal_tolerance, distance_tolerance);
    VLOG(10) << "Finished plane association.";
  } else {
    // Segment planes in the mesh, using seeds.
    VLOG(10) << "Starting plane segmentation...";
    segmentPlanesInMesh(planes,
                        normal_tolerance,
                        distance_tolerance);
    VLOG(10) << "Finished plane segmentation.";
  }
}

/* -------------------------------------------------------------------------- */
// Segment planes in the mesh.
void Mesher::segmentPlanesInMesh(std::vector<Plane>* seed_planes,
                                 const double& normal_tolerance,
                                 const double& distance_tolerance) const {
  CHECK_NOTNULL(seed_planes);
  // Cluster new lmk ids for seed planes.
  for (Plane& seed_plane: *seed_planes) {
    VLOG(10) << "Starting clusterTrianglesOnPlane...";
    TriangleCluster triangle_cluster;
    clusterTrianglesOnPlane(&triangle_cluster,
                            seed_plane.normal_,
                            seed_plane.distance_,
                            normal_tolerance,
                            distance_tolerance);
    VLOG(10) << "Finished clusterTrianglesOnPlane.";

    VLOG(10) << "Starting extractLmkIdsFromTriangleCluster...";
    LandmarkIds lmk_ids;
    extractLmkIdsFromTriangleCluster(triangle_cluster,
                                     &lmk_ids);
    VLOG(10) << "Finished extractLmkIdsFromTriangleCluster.";

    // Update lmk_ids.
    seed_plane.lmk_ids_ = lmk_ids;
    // TODO Remove, only used for visualization...
    seed_plane.triangle_cluster_ = triangle_cluster;
  }

  // Segment new planes.
  // TODO
  // Make sure you do not re-use lmks that were used by the seed_planes...
}

/* -------------------------------------------------------------------------- */
// Segment planes in the mesh.
void Mesher::segmentPlanesInMeshNaive(std::vector<Plane>* segmented_planes) const {
  CHECK_NOTNULL(segmented_planes);
  segmented_planes->clear();

  // Segment planes perpendicular to z axis (such as the ground plane).
}

/* -------------------------------------------------------------------------- */
// Data association between planes.
void Mesher::associatePlanes(const std::vector<Plane>& segmented_planes,
                             std::vector<Plane>* planes,
                             const double& normal_tolerance,
                             const double& distance_tolerance) const {
  CHECK_NOTNULL(planes);
  if (planes->size() == 0) {
    // There are no previous planes, data association unnecessary, just copy
    // segmented planes to output planes.
    VLOG(20) << "Copy segmented planes to planes.";
    *planes = segmented_planes;
  } else {
    // Planes tmp will contain the new segmented planes.
    // Both the ones that could be associated, in which case only the landmark
    // ids are updated (symbol, norm, distance remain the same).
    // And the ones that could not be associated, in which case they are added
    // as new planes, with a new symbol.
    std::vector<Plane> planes_tmp;
    for (const Plane& segmented_plane: segmented_planes) {
      bool is_plane_associated = false;
      for (const Plane& plane_backend: *planes) {
        // Check if normals are close or 180 degrees apart.
        // Check if distance is similar in absolute value.
        // TODO check distance given the difference in normals.
        if (plane_backend.geometricEqual(segmented_plane,
                                         normal_tolerance,
                                         distance_tolerance)) {
          // We found a plane association, update lmk ids in plane.
          VLOG(10) << "Plane from backend with id "
                   << gtsam::DefaultKeyFormatter(
                        plane_backend.getPlaneSymbol().key())
                   << " has been associated with a segmented plane.";
          // Add plane.
          planes_tmp.push_back(plane_backend);
          // Update plane.
          DCHECK_GT(planes_tmp.size(), 0);
          planes_tmp.back().lmk_ids_ = segmented_plane.lmk_ids_;
          // WARNING TODO should we also update the normal & distance??
          // Acknowledge that we have an association.
          is_plane_associated = true;
          break;
        } else {
          VLOG(20) << "Plane from backend with id "
                   << gtsam::DefaultKeyFormatter(
                        plane_backend.getPlaneSymbol().key())
                   << " not associated to plane with normal: "
                   << segmented_plane.normal_ << "( vs normal: "
                   << plane_backend.normal_ << ") and distance: "
                   << segmented_plane.distance_ << "( vs distance: "
                   << plane_backend.distance_ << ").";
        }
      }

      if (!is_plane_associated) {
        // The segmented plane could not be associated to any existing plane
        // in the backend...
        // Add it as a new plane.
        static size_t i = 0;
        static gtsam::Symbol new_plane_id ('P', i++); // Increment id.
        VLOG(10) << "Add plane with id "
                 << gtsam::DefaultKeyFormatter(new_plane_id) << " in planes.";
        planes_tmp.push_back(Plane(new_plane_id,
                                   segmented_plane.normal_,
                                   segmented_plane.distance_,
                                   segmented_plane.lmk_ids_));
      }
    }

    // Update planes.
    // Cleans planes that have not been updated.
    *planes = planes_tmp;
  }
}

/* -------------------------------------------------------------------------- */
// Update mesh: update structures keeping memory of the map before visualization
void Mesher::updateMesh3D(
    const std::unordered_map<LandmarkId, gtsam::Point3>& points_with_id_VIO,
    std::shared_ptr<StereoFrame> stereoFrame,
    const gtsam::Pose3& leftCameraPose,
    const float& maxGradInTriangle,
    const double& minRatioBetweenLargestAnSmallestSide,
    const double& min_elongation_ratio,
    const double& maxTriangleSide,
    const bool& visualize) {
  VLOG(10) << "Starting updateMesh3D...";

  // Get points in stereo camera that are not in vio but have lmk id:
  std::unordered_map<LandmarkId, gtsam::Point3> points_with_id_all =
      points_with_id_VIO;
  if (FLAGS_add_extra_lmks_from_stereo) {
    std::unordered_map<LandmarkId, gtsam::Point3> points_with_id_stereo;
    getNonVioStereoPoints(stereoFrame,
                          leftCameraPose,
                          &points_with_id_stereo);

    // Append vio points.
    points_with_id_all.insert(points_with_id_stereo.begin(),
                              points_with_id_stereo.end());
  }

  // Build 2D mesh.
  std::vector<cv::Vec6f> mesh_2d;
  stereoFrame->createMesh2dVIO(&mesh_2d,
                               points_with_id_all);
  std::vector<cv::Vec6f> mesh_2d_filtered;
  stereoFrame->filterTrianglesWithGradients(mesh_2d,
                                            &mesh_2d_filtered,
                                            maxGradInTriangle);

  // Debug.
  if (visualize) {
    static constexpr bool visualize_mesh_2d = false;
    if (visualize_mesh_2d) {
      stereoFrame->visualizeMesh2DStereo(mesh_2d, 1);
    }
    static constexpr bool visualize_mesh_2d_filtered = true;
    if (visualize_mesh_2d_filtered) {
      stereoFrame->visualizeMesh2DStereo(mesh_2d_filtered, 1,
                                         "2D Mesh Filtered");
    }
  }

  populate3dMeshTimeHorizon(
        mesh_2d,
        points_with_id_all,
        stereoFrame->left_frame_,
        leftCameraPose,
        minRatioBetweenLargestAnSmallestSide,
        min_elongation_ratio,
        maxTriangleSide);

  VLOG(10) << "Finished updateMesh3D.";
}


/* -------------------------------------------------------------------------- */
void Mesher::getNonVioStereoPoints(
    std::shared_ptr<StereoFrame> stereoFrame,
    const gtsam::Pose3& leftCameraPose,
    std::unordered_map<LandmarkId, gtsam::Point3>* points_with_id_stereo) const {
  CHECK_NOTNULL(points_with_id_stereo);
  points_with_id_stereo->clear();
  const Frame& leftFrame = stereoFrame->left_frame_;
  for (size_t i = 0; i < leftFrame.landmarks_.size(); i++) {
    if (stereoFrame->right_keypoints_status_.at(i) == Kstatus::VALID &&
        leftFrame.landmarks_.at(i) != -1) {
      const gtsam::Point3& p_i_global =
          leftCameraPose.transform_from(gtsam::Point3(
                                          stereoFrame->keypoints_3d_.at(i)));
      (*points_with_id_stereo)[leftFrame.landmarks_.at(i)] = p_i_global;
    }
  }
}

/* -------------------------------------------------------------------------- */
// TODO avoid this loop by enforcing to pass the lmk id of the vertex of the
// triangle in the triangle cluster.
void Mesher::extractLmkIdsFromVectorOfTriangleClusters(
    const std::vector<TriangleCluster>& triangle_clusters,
    const std::unordered_map<LandmarkId, gtsam::Point3>& points_with_id_vio,
    LandmarkIds* lmk_ids) const {
  VLOG(10) << "Starting extract lmk ids for vector of triangle cluster...";
  CHECK_NOTNULL(lmk_ids);
  lmk_ids->resize(0);

  for (const TriangleCluster& triangle_cluster: triangle_clusters) {
    extractLmkIdsFromTriangleCluster(triangle_cluster, lmk_ids);
  }
  VLOG(10) << "Finished extract lmk ids for vector of triangle cluster.";
}

/* -------------------------------------------------------------------------- */
void Mesher::extractLmkIdsFromTriangleCluster(
    const TriangleCluster& triangle_cluster,
    LandmarkIds* lmk_ids) const {
  VLOG(10) << "Starting extractLmkIdsFromTriangleCluster...";
  CHECK_NOTNULL(lmk_ids);
  lmk_ids->resize(0);

  Mesh3D::Polygon polygon;
    for (const size_t& polygon_idx: triangle_cluster.triangle_ids_) {
      CHECK(mesh_.getPolygon(polygon_idx, &polygon))
          << "Polygon, with idx " << polygon_idx << ", is not in the mesh.";
      for (const Mesh3D::Vertex& vertex: polygon) {
        // Ensure we are not adding more than once the same lmk_id.
        const auto& it = std::find(lmk_ids->begin(),
                                   lmk_ids->end(),
                                   vertex.getLmkId());
        if (it == lmk_ids->end()) {
          // The lmk id is not present in the lmk_ids vector, add it.
          if (FLAGS_add_extra_lmks_from_stereo) {
            // Only add lmks that are used in the backend (time-horizon).
            // This is just needed when adding extra lmks from stereo...
            if (points_with_id_vio.find(vertex.getLmkId()) !=
                points_with_id_vio.end()) {
              lmk_ids->push_back(vertex.getLmkId());
            }
          } else {
            lmk_ids->push_back(vertex.getLmkId());
          }
        } else {
          // The lmk id is already in the lmk_ids vector, do not add it.
          continue;
        }
      }
    }
  VLOG(10) << "Finished extractLmkIdsFromTriangleCluster.";
}


/* -------------------------------------------------------------------------- */
void Mesher::getVerticesMesh(cv::Mat* vertices_mesh) const {
  CHECK_NOTNULL(vertices_mesh);
  mesh_.convertVerticesMeshToMat(vertices_mesh);
}
void Mesher::getPolygonsMesh(cv::Mat* polygons_mesh) const {
  CHECK_NOTNULL(polygons_mesh);
  mesh_.convertPolygonsMeshToMat(polygons_mesh);
}

} // namespace VIO<|MERGE_RESOLUTION|>--- conflicted
+++ resolved
@@ -124,9 +124,9 @@
 
     // Check geometric dimensions.
     // Measure sides.
-    double d12 = double(cv::norm(p1 - p2));
-    double d23 = double(cv::norm(p2 - p3));
-    double d31 = double(cv::norm(p3 - p1));
+    double d12 = cv::norm(p1 - p2);
+    double d23 = cv::norm(p2 - p3);
+    double d31 = cv::norm(p3 - p1);
 
     // If threshold is disabled, avoid computation.
     if (min_ratio_between_largest_an_smallest_side > 0.0) {
@@ -171,19 +171,23 @@
     double min_elongation_ratio,
     double max_triangle_side) {
   VLOG(10) << "Starting populate3dMeshTimeHorizon...";
+  VLOG(10) << "Starting populate3dMesh...";
   populate3dMesh(mesh_2d, points_with_id_map, frame, leftCameraPose,
                  min_ratio_largest_smallest_side,
                  min_elongation_ratio,
                  max_triangle_side);
+  VLOG(10) << "Finished populate3dMesh.";
 
   // Remove faces in the mesh that have vertices which are not in
   // points_with_id_map anymore.
   static constexpr bool reduce_mesh_to_time_horizon = true;
+  VLOG(10) << "Starting updatePolygonMeshToTimeHorizon...";
   updatePolygonMeshToTimeHorizon(points_with_id_map,
                                  leftCameraPose,
                                  min_ratio_largest_smallest_side,
                                  max_triangle_side,
                                  reduce_mesh_to_time_horizon);
+  VLOG(10) << "Finished updatePolygonMeshToTimeHorizon.";
   VLOG(10) << "Finished populate3dMeshTimeHorizon.";
 }
 
@@ -202,23 +206,24 @@
   // Create polygon and add it to the mesh.
   Mesh3D::Polygon polygon;
   polygon.resize(3);
-  const auto& points_with_id_map_end = points_with_id_map.end();
   // Iterate over the 2d mesh triangles.
   for (size_t i = 0; i < mesh_2d.size(); i++) {
     const cv::Vec6f& triangle_2d = mesh_2d.at(i);
 
     // Iterate over each vertex (pixel) of the triangle.
+    // Triangle_2d.rows = 3.
     for (size_t j = 0; j < triangle_2d.rows / 2; j++) {
       // Extract pixel.
       const cv::Point2f pixel (triangle_2d[j * 2],
                                triangle_2d[j * 2 + 1]);
 
       // Extract landmark id corresponding to this pixel.
-      const LandmarkId id_pt (frame.findLmkIdFromPixel(pixel));
+      const LandmarkId lmk_id (frame.findLmkIdFromPixel(pixel));
+      CHECK_NE(lmk_id, -1);
 
       // Try to find this landmark id in points_with_id_map.
-      const auto& lmk_it = points_with_id_map.find(id_pt);
-      if (lmk_it != points_with_id_map_end) {
+      const auto& lmk_it = points_with_id_map.find(lmk_id);
+      if (lmk_it != points_with_id_map.end()) {
         // We found the landmark.
         // Extract 3D position of the landmark.
         const gtsam::Point3& point (lmk_it->second);
@@ -226,7 +231,8 @@
                         float(point.y()),
                         float(point.z()));
         // Add landmark as one of the vertices of the current polygon in 3D.
-        polygon.at(j) = Mesh3D::Vertex(id_pt, lmk);
+        DCHECK_LT(j, polygon.size());
+        polygon.at(j) = Mesh3D::Vertex(lmk_id, lmk);
         static const size_t loop_end = triangle_2d.rows / 2 - 1;
         if (j == loop_end) {
           // Last iteration.
@@ -243,15 +249,13 @@
       } else {
         // Do not save current polygon, since it has at least one vertex that
         // is not in points_with_id_map.
-        LOG(ERROR) << "Landmark with id : " << lmk_it->first
+        LOG(ERROR) << "Landmark with id : " << lmk_id
                    << ", could not be found in points_with_id_map. "
                    << "But it should have been.\n";
         break;
       }
     }
   }
-
-
 }
 
 /* -------------------------------------------------------------------------- */
@@ -337,14 +341,10 @@
     const Mesh3D::VertexPosition3D& p3 = polygon.at(2).getVertexPosition();
 
     cv::Point3f normal;
-<<<<<<< HEAD
     CHECK(calculateNormal(p1, p2, p3, &normal));
-=======
-    calculateNormal(p1, p2, p3, &normal);
-//    Mat normal2;
-//    viz::computeNormals(mesh, normal2);
+    // Mat normal2;
+    // viz::computeNormals(mesh, normal2);
     // https://github.com/zhoushiwei/Viz-opencv/blob/master/Viz/main.cpp
->>>>>>> 93b893f8
 
     // Store normal to triangle i.
     normals->at(i) = normal;
@@ -578,7 +578,13 @@
 }
 
 /* -------------------------------------------------------------------------- */
-void Mesher::clusterPlanesFromMesh(std::vector<Plane>* planes) const {
+// Cluster planes from Mesh.
+// Points_with_id_vio are only used when add_extra_lmks_from_stereo is true, so
+// that we only extract lmk ids that are in the optimization time horizon.
+void Mesher::clusterPlanesFromMesh(
+    std::vector<Plane>* planes,
+    const std::unordered_map<LandmarkId, gtsam::Point3>& points_with_id_vio)
+const {
   CHECK_NOTNULL(planes);
   static constexpr bool naive_implementation = false;
   static constexpr double normal_tolerance = 0.15; // 0.087 === 10 deg. aperture.
@@ -599,6 +605,7 @@
     // Segment planes in the mesh, using seeds.
     VLOG(10) << "Starting plane segmentation...";
     segmentPlanesInMesh(planes,
+                        points_with_id_vio,
                         normal_tolerance,
                         distance_tolerance);
     VLOG(10) << "Finished plane segmentation.";
@@ -607,9 +614,14 @@
 
 /* -------------------------------------------------------------------------- */
 // Segment planes in the mesh.
-void Mesher::segmentPlanesInMesh(std::vector<Plane>* seed_planes,
-                                 const double& normal_tolerance,
-                                 const double& distance_tolerance) const {
+// Points_with_id_vio are only used if add_extra_lmks_from_stereo is true,
+// They are used by extractLmkIdsFromTriangleCluster to extract only lmk ids
+// that are in the time horizon (aka points_with_id_vio).
+void Mesher::segmentPlanesInMesh(
+    std::vector<Plane>* seed_planes,
+    const std::unordered_map<LandmarkId, gtsam::Point3>& points_with_id_vio,
+    const double& normal_tolerance,
+    const double& distance_tolerance) const {
   CHECK_NOTNULL(seed_planes);
   // Cluster new lmk ids for seed planes.
   for (Plane& seed_plane: *seed_planes) {
@@ -625,6 +637,7 @@
     VLOG(10) << "Starting extractLmkIdsFromTriangleCluster...";
     LandmarkIds lmk_ids;
     extractLmkIdsFromTriangleCluster(triangle_cluster,
+                                     points_with_id_vio,
                                      &lmk_ids);
     VLOG(10) << "Finished extractLmkIdsFromTriangleCluster.";
 
@@ -736,24 +749,34 @@
     const bool& visualize) {
   VLOG(10) << "Starting updateMesh3D...";
 
+  const std::unordered_map<LandmarkId, gtsam::Point3>* points_with_id_all =
+      &points_with_id_VIO;
+
   // Get points in stereo camera that are not in vio but have lmk id:
-  std::unordered_map<LandmarkId, gtsam::Point3> points_with_id_all =
-      points_with_id_VIO;
+  std::unordered_map<LandmarkId, gtsam::Point3> points_with_id_stereo;
   if (FLAGS_add_extra_lmks_from_stereo) {
-    std::unordered_map<LandmarkId, gtsam::Point3> points_with_id_stereo;
-    getNonVioStereoPoints(stereoFrame,
-                          leftCameraPose,
-                          &points_with_id_stereo);
-
     // Append vio points.
-    points_with_id_all.insert(points_with_id_stereo.begin(),
-                              points_with_id_stereo.end());
-  }
+    // WARNING some stereo and vio lmks share the same id, so adding order matters!
+    // first add vio points, then stereo, so that vio points have preference
+    // over stereo ones if they are repeated!
+    points_with_id_stereo = points_with_id_VIO;
+    appendNonVioStereoPoints(stereoFrame,
+                             leftCameraPose,
+                             &points_with_id_stereo);
+    VLOG(20) << "Number of stereo landmarks used for the mesh: "
+            << points_with_id_stereo.size() << "\n"
+            << "Number of VIO landmarks used for the mesh: "
+            << points_with_id_VIO.size();
+
+    points_with_id_all = &points_with_id_stereo;
+  }
+  VLOG(20) << "Total number of landmarks used for the mesh: "
+          << points_with_id_all->size();
 
   // Build 2D mesh.
   std::vector<cv::Vec6f> mesh_2d;
   stereoFrame->createMesh2dVIO(&mesh_2d,
-                               points_with_id_all);
+                               *points_with_id_all);
   std::vector<cv::Vec6f> mesh_2d_filtered;
   stereoFrame->filterTrianglesWithGradients(mesh_2d,
                                             &mesh_2d_filtered,
@@ -773,8 +796,8 @@
   }
 
   populate3dMeshTimeHorizon(
-        mesh_2d,
-        points_with_id_all,
+        mesh_2d_filtered,
+        *points_with_id_all,
         stereoFrame->left_frame_,
         leftCameraPose,
         minRatioBetweenLargestAnSmallestSide,
@@ -786,12 +809,13 @@
 
 
 /* -------------------------------------------------------------------------- */
-void Mesher::getNonVioStereoPoints(
+// Attempts to insert new points in the map, but does not override if there
+// is already a point with the same lmk id.
+void Mesher::appendNonVioStereoPoints(
     std::shared_ptr<StereoFrame> stereoFrame,
     const gtsam::Pose3& leftCameraPose,
     std::unordered_map<LandmarkId, gtsam::Point3>* points_with_id_stereo) const {
   CHECK_NOTNULL(points_with_id_stereo);
-  points_with_id_stereo->clear();
   const Frame& leftFrame = stereoFrame->left_frame_;
   for (size_t i = 0; i < leftFrame.landmarks_.size(); i++) {
     if (stereoFrame->right_keypoints_status_.at(i) == Kstatus::VALID &&
@@ -799,7 +823,11 @@
       const gtsam::Point3& p_i_global =
           leftCameraPose.transform_from(gtsam::Point3(
                                           stereoFrame->keypoints_3d_.at(i)));
-      (*points_with_id_stereo)[leftFrame.landmarks_.at(i)] = p_i_global;
+      // Use insert() instead of [] operator, to make sure that if there is
+      // already a point with the same lmk_id, we do not override it.
+      points_with_id_stereo->insert(std::make_pair(
+                                      leftFrame.landmarks_.at(i),
+                                      p_i_global));
     }
   }
 }
@@ -807,6 +835,9 @@
 /* -------------------------------------------------------------------------- */
 // TODO avoid this loop by enforcing to pass the lmk id of the vertex of the
 // triangle in the triangle cluster.
+// In case we are using extra lmks from stereo,
+// then it makes sure that the lmk ids are used in the optimization
+// (they are present in time horizon).
 void Mesher::extractLmkIdsFromVectorOfTriangleClusters(
     const std::vector<TriangleCluster>& triangle_clusters,
     const std::unordered_map<LandmarkId, gtsam::Point3>& points_with_id_vio,
@@ -816,14 +847,21 @@
   lmk_ids->resize(0);
 
   for (const TriangleCluster& triangle_cluster: triangle_clusters) {
-    extractLmkIdsFromTriangleCluster(triangle_cluster, lmk_ids);
+    extractLmkIdsFromTriangleCluster(triangle_cluster,
+                                     points_with_id_vio,
+                                     lmk_ids);
   }
   VLOG(10) << "Finished extract lmk ids for vector of triangle cluster.";
 }
 
 /* -------------------------------------------------------------------------- */
+// Extracts lmk ids from triangle cluster. In case we are using extra lmks
+// from stereo, then it makes sure that the lmk ids are used in the optimization
+// (they are present in time horizon: meaning it checks that we can find the
+// lmk id in points_with_id_vio...
 void Mesher::extractLmkIdsFromTriangleCluster(
     const TriangleCluster& triangle_cluster,
+    const std::unordered_map<LandmarkId, gtsam::Point3>& points_with_id_vio,
     LandmarkIds* lmk_ids) const {
   VLOG(10) << "Starting extractLmkIdsFromTriangleCluster...";
   CHECK_NOTNULL(lmk_ids);
