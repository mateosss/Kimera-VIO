--- conflicted
+++ resolved
@@ -590,17 +590,10 @@
   }
   // original image is in color and it is converted to gray
   {
-<<<<<<< HEAD
-    cv::Mat imageGray = UtilsOpenCV::ReadAndConvertToGrayScale(
-        string(FLAGS_test_data_path) + "lena.png");
-    imwrite("lenaGrayScale.png", imageGray);
-    EXPECT_EQ(imageGray.channels(), 1);
-=======
     cv::Mat img_gray = UtilsOpenCV::ReadAndConvertToGrayScale(
         FLAGS_test_data_path + "/lena.png");
     cv::imwrite("lenaGrayScale.png", img_gray);
     EXPECT_EQ(img_gray.channels(), 1);
->>>>>>> 0e1b1526
     // we read gray image we just wrote and make sure it is ok
     cv::Mat img_gray_written = imread("lenaGrayScale.png", IMREAD_ANYCOLOR);
     EXPECT_TRUE(UtilsOpenCV::compareCvMatsUpToTol(img_gray, img_gray_written));
@@ -647,65 +640,6 @@
 }
 
 /* ************************************************************************** */
-<<<<<<< HEAD
-=======
-TEST_F(UtilsOpenCVFixture, DISABLED_ExtractCornersChessboard) {
-  Mat img = UtilsOpenCV::ReadAndConvertToGrayScale(chess_img_path_);
-  std::vector<KeypointCV> actualCorners, actualCorners2;
-  std::vector<double> actualScores;
-  std::pair<std::vector<KeypointCV>, std::vector<double>> corners_with_scores;
-  Tracker::MyGoodFeaturesToTrackSubPix(
-      img, 100, 0.01, 10, Mat(), 3, false, 0.04, &corners_with_scores);
-
-  UtilsOpenCV::ExtractCorners(img, &actualCorners2);
-
-  int numCorners_expected = 7 * 9;
-  EXPECT_NEAR(numCorners_expected, actualCorners.size(), 1e-3);
-  EXPECT_NEAR(numCorners_expected, actualCorners2.size(), 1e-3);
-  EXPECT_NEAR(actualCorners.size(), actualScores.size(), 1e-3);
-
-  for (size_t i = 0; i < actualCorners2.size(); ++i) {
-    EXPECT_NEAR(actualCorners.at(i).x, actualCorners2.at(i).x, 1e-3);
-    EXPECT_NEAR(actualCorners.at(i).y, actualCorners2.at(i).y, 1e-3);
-    EXPECT_NEAR(0.333333, actualScores.at(i), 1e-3);
-  }
-}
-
-/* ************************************************************************** */
-TEST_F(UtilsOpenCVFixture, ExtractCornersImage) {
-  cv::Mat img = UtilsOpenCV::ReadAndConvertToGrayScale(real_img_path_);
-
-  std::pair<std::vector<KeypointCV>, std::vector<double>> corners_with_scores;
-  Tracker::MyGoodFeaturesToTrackSubPix(
-      img, 100, 0.01, 10, cv::Mat(), 3, false, 0.04, &corners_with_scores);
-
-  std::vector<KeypointCV> actualCorners2;
-  UtilsOpenCV::ExtractCorners(img, &actualCorners2);
-
-  EXPECT_NEAR(corners_with_scores.first.size(), actualCorners2.size(), 1e-3);
-  EXPECT_NEAR(corners_with_scores.first.size(),
-              corners_with_scores.second.size(),
-              1e-3);
-
-  for (size_t i = 0; i < actualCorners2.size(); ++i) {
-    EXPECT_NEAR(
-        corners_with_scores.first.at(i).x, actualCorners2.at(i).x, 1e-3);
-    EXPECT_NEAR(
-        corners_with_scores.first.at(i).y, actualCorners2.at(i).y, 1e-3);
-    if (i < actualCorners2.size() - 1) {
-      EXPECT_LE(
-          corners_with_scores.second.at(i + 1),
-          corners_with_scores.second.at(i));  // check that they are sorted
-    }
-  }
-  // check that smallest (last) score is greater than 0.01 (quality level) times
-  // the largest (first)
-  EXPECT_GE(corners_with_scores.second.at(actualCorners2.size() - 1),
-            0.01 * corners_with_scores.second.at(0));
-}
-
-/* ************************************************************************** */
->>>>>>> 0e1b1526
 TEST(testUtilsOpenCV, VectorUnique) {
   std::vector<int> vactual{1, 2, 3, 1, 2, 3, 3, 4, 5, 4, 5, 6, 7};
   std::vector<int> vexpected{1, 2, 3, 4, 5, 6, 7};
