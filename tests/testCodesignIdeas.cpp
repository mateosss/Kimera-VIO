--- conflicted
+++ resolved
@@ -16,10 +16,6 @@
 #include <iostream>
 #include "Frame.h"
 #include "StereoFrame.h"
-<<<<<<< HEAD
-#include "test_config.h"
-=======
->>>>>>> f243b2c9
 
 #include <gflags/gflags.h>
 #include <glog/logging.h>
@@ -32,9 +28,6 @@
 using namespace VIO;
 using namespace cv;
 
-static const double tol = 1e-7;
-
-/* ************************************************************************* */
 TEST(testCodesignIdeas, pixelDisplacementLinearVelocity) {
   // create 3D point
   Point3 point3d = Point3(0, 0, 0);  // (0,0,0)
@@ -93,11 +86,4 @@
          << endl;
     // sp1.print("sp1: \n"); sp2.print("sp2: \n");
   }
-}
-
-/* ************************************************************************* */
-int main() {
-  TestResult tr;
-  return TestRegistry::runAllTests(tr);
-}
-/* ************************************************************************* */+}