--- conflicted
+++ resolved
@@ -879,8 +879,6 @@
 /* *************************************************************************
 TEST_F(StereoFrameFixture, sparseStereoMatching_v2) {
   // this should be enabled if lines after 66 are uncommented
-<<<<<<< HEAD
-
   // create a brand new stereo frame
   initializeDataStereo();
 
@@ -999,6 +997,7 @@
 
       // TEST: projecting 3d point to stereo camera
       // reproject to camera and check that matches corresponding rectified
+      // TODO: don't explicitly call new, use make_shared
       pixels Cal3_S2Stereo::shared_ptr K(new Cal3_S2Stereo(
           sfnew->left_undistRectCameraMatrix_.fx(),
           sfnew->left_undistRectCameraMatrix_.fy(),
@@ -1034,205 +1033,6 @@
   }
 }
 
-// Test undistortion of fisheye / pinhole equidistant model
-TEST_F(StereoFrameFixture, undistortFisheye) {
-  // Parse camera params
-  static CameraParams cam_params_left_fisheye;
-  cam_params_left_fisheye.parseYAML(stereo_FLAGS_test_data_path +
-                                    "/left_sensor_fisheye.yaml");
-
-  // Parse single image
-  cv::Mat left_fisheye_image_dist = UtilsOpenCV::ReadAndConvertToGrayScale(
-      stereo_FLAGS_test_data_path + "left_fisheye_img_0.png", false);
-
-  // Declare empty variables
-  cv::Mat left_fisheye_image_undist, map_x_fisheye_undist, map_y_fisheye_undist;
-
-  // Undistort image using pinhole equidistant (fisheye) model
-  if (cam_params_left_fisheye.distortion_model_ == "equidistant") {
-    cv::fisheye::initUndistortRectifyMap(
-        cam_params_left_fisheye.camera_matrix_,
-        cam_params_left_fisheye.distortion_coeff_,
-        // not relevant here
-        cv::Mat::eye(3, 3, CV_32F),
-        // don't to use default identity!
-        cam_params_left_fisheye.camera_matrix_,
-        cam_params_left_fisheye.image_size_, CV_32FC1,
-        // output
-        map_x_fisheye_undist, map_y_fisheye_undist);
-    cv::remap(left_fisheye_image_dist, left_fisheye_image_undist,
-              map_x_fisheye_undist, map_y_fisheye_undist, cv::INTER_LINEAR);
-  } else {
-    LOG(ERROR) << "Distortion model is not pinhole equidistant.";
-=======
-
-  // create a brand new stereo frame
-  initializeDataStereo();
-
-  /////////////////////////////////////////////////////////////////////////////////////////////////////
-  // check that data is correctly populated:
-  EXPECT_NEAR(0.110078, sfnew->baseline(), 1e-5);
-  EXPECT_NEAR(100, sfnew->getRightFrame().keypoints_.size(), 1e-5);
-  EXPECT_NEAR(0, sfnew->getRightFrame().scores_.size(), 1e-5);  //
-  // scores do not get populated
-  EXPECT_NEAR(0, sfnew->getRightFrame().landmarks_.size(),
-              1e-5);  // landmarks_ do not get populated
-  EXPECT_NEAR(0, sfnew->getRightFrame().landmarksAge_.size(),
-              1e-5);  // landmarksAges do not get populated
-  EXPECT_NEAR(0, sfnew->getRightFrame().versors_.size(),
-              1e-5);  // landmarksAges do not get populated
-  EXPECT_NEAR(100, sfnew->keypoints_depth_.size(), 1e-5);
-  EXPECT_NEAR(100, sfnew->keypoints_3d_.size(), 1e-5);
-  EXPECT_NEAR(100, sfnew->right_keypoints_status_.size(), 1e-5);
-
-  /////////////////////////////////////////////////////////////////////////////////////////////////////
-  // check that 3d point is consistent with the left versor and the depth
-  int nrValid = 0;
-  for (size_t i = 0; i < sfnew->keypoints_3d_.size(); i++) {
-    if (sfnew->right_keypoints_status_.at(i) == Kstatus::VALID) {
-      nrValid += 1;
-      double depth = sfnew->keypoints_depth_.at(i);
-      Vector3 versorActual = sfnew->keypoints_3d_.at(i) / depth;
-      Vector3 versorExpected = sfnew->getLeftFrame().versors_.at(i) /
-                               sfnew->getLeftFrame().versors_.at(i)[2];
-      EXPECT_TRUE(assert_equal(versorExpected, versorActual));
-    } else {
-      // when invalid 3D point is set to zero..
-      Vector3 pointActual = sfnew->keypoints_3d_.at(i);
-      Vector3 pointExpected = Vector3::Zero();
-      EXPECT_TRUE(assert_equal(pointExpected, pointActual));
-      // and the corresponding depth is set to zero too
-      EXPECT_NEAR(0.0, sfnew->keypoints_depth_.at(i), 1e-5);
-    }
->>>>>>> c7d98610
-  }
-  EXPECT_NEAR(93, nrValid, 1e-5);
-
-<<<<<<< HEAD
-  // Parse reference image
-  cv::Mat left_fisheye_image_ref = UtilsOpenCV::ReadAndConvertToGrayScale(
-      stereo_FLAGS_test_data_path + "left_ref_img_0.png", false);
-
-  // Test distortion with image comparison
-  EXPECT_TRUE(UtilsOpenCV::CvMatCmp(left_fisheye_image_undist,
-                                    left_fisheye_image_ref, 1e-3));
-=======
-  /////////////////////////////////////////////////////////////////////////////////////////////////////
-  // check that 3D point reprojects correctly to the two cameras:
-  for (size_t i = 0; i < sfnew->keypoints_3d_.size(); i++) {
-    if (sfnew->right_keypoints_status_.at(i) == Kstatus::VALID) {
-      // versor is wrt rectified frame
-      Vector3 versor_i_rect = sfnew->getLeftFrame().versors_.at(i);
-      versor_i_rect = versor_i_rect / versor_i_rect(2);  // set last element to
-      1, instead of norm 1
-
-      // TEST: check rotation due to rectification (important when projecting
-      points later on) Rot3 expected_camL_R_camLrect =
-      sfnew->getLeftFrame().cam_param_.body_Pose_cam_.rotation().between(sfnew->getBPoseCamLRect().rotation());
-      // camL_R_camLrect Rot3 actual_camL_R_camLrect =
-      UtilsOpenCV::Cvmat2rot(sfnew->getLeftFrame().cam_param_.R_rectify_)
-          .inverse();
-      EXPECT_TRUE(
-          assert_equal(expected_camL_R_camLrect, actual_camL_R_camLrect, 1e-6));
-
-      // TEST: uncalibrateDistUnrect(versor) = original distorted unrectified
-      point(CHECK DIST UNRECT CALIBRATION WORKS) KeypointCV kp_i_distUnrect =
-          sfnew->getLeftFrame().keypoints_.at(i);
-      // after stereo matching, versor will be in rectified frame, so to
-      // compare with unrect measurements we have to compensate rectification
-      Vector3 versor_i_unRect = actual_camL_R_camLrect.matrix() * versor_i_rect;
-      versor_i_unRect = versor_i_unRect / versor_i_unRect(2);
-      Point2 kp_i_distUnrect_gtsam =
-          sfnew->getLeftFrame().cam_param_.calibration_.uncalibrate(
-              Point2(versor_i_unRect(0), versor_i_unRect(1)));
-      EXPECT_TRUE(assert_equal(Point2(kp_i_distUnrect.x, kp_i_distUnrect.y),
-                               kp_i_distUnrect_gtsam, 1));
-
-      // TEST: uncalibrateUndistRect(versor) = original distorted unrectified
-      point(CHECK UNDIST RECT CALIBRATION WORKS) KeypointCV kp_i_undistRect =
-          sfnew->left_keypoints_rectified_.at(i);
-      Cal3_S2 KundistRect(sfnew->left_undistRectCameraMatrix_.fx(),
-                          sfnew->left_undistRectCameraMatrix_.fy(),
-                          sfnew->left_undistRectCameraMatrix_.skew(),
-                          sfnew->left_undistRectCameraMatrix_.px(),
-                          sfnew->left_undistRectCameraMatrix_.py());
-      Point2 kp_i_undistRect_gtsam =
-          KundistRect.uncalibrate(Point2(versor_i_rect(0), versor_i_rect(1)));
-      EXPECT_TRUE(assert_equal(Point2(kp_i_undistRect.x, kp_i_undistRect.y),
-                               kp_i_undistRect_gtsam, 1));
-
-      // TEST: distortUnrectify(undistRectified) = original distorted
-      unrectified point(CHECK UNDISTORTION WORKS) KeypointsCV dup;
-      vector<Kstatus> statuses;
-      StatusKeypointsCV urp;
-      urp.push_back(make_pair(Kstatus::VALID, kp_i_undistRect));
-      tie(dup, statuses) = StereoFrame::DistortUnrectifyPoints(
-          urp, sfnew->getLeftFrame().cam_param_.undistRect_map_x_,
-          sfnew->getLeftFrame().cam_param_.undistRect_map_y_);
-      EXPECT_TRUE(assert_equal(Point2(kp_i_distUnrect.x, kp_i_distUnrect.y),
-                               Point2(dup.at(0).x, dup.at(0).y), 1));
-
-      // TEST: projecting 3d point to left camera (undist and rectified) =
-      original undistorted rectified point(CHECK BACKPROJECTION WORKS)
-          PinholeCamera<Cal3_S2>
-              leftCam_undistRect(Pose3(), KundistRect);
-      Point3 point3d_rect = sfnew->keypoints_3d_.at(i);
-      Point2 p2_undistRect = leftCam_undistRect.project(point3d_rect);
-      EXPECT_TRUE(assert_equal(Point2(kp_i_undistRect.x, kp_i_undistRect.y),
-                               p2_undistRect, 1));
-
-      // TEST: projecting 3d point to left camera (distorted and unrectified)
-      = original distorted unrectified point(CHECK BACKPROJECTION WORKS)
-          Point3 point3d_unRect =
-              actual_camL_R_camLrect.rotate(point3d_rect);  //
-      compensate for the rotation induced by rectification Cal3DS2 KdistUnrect
-      = sfnew->getLeftFrame().cam_param_.calibration_;
-      PinholeCamera<Cal3DS2> leftCam_distUnrect(Pose3(), KdistUnrect);
-      Point2 p2_distUnrect = leftCam_distUnrect.project(point3d_unRect);
-      EXPECT_TRUE(assert_equal(Point2(kp_i_distUnrect.x, kp_i_distUnrect.y),
-                               p2_distUnrect, 1));
-
-      // TEST: projecting 3d point to stereo camera
-      // reproject to camera and check that matches corresponding rectified
-      pixels Cal3_S2Stereo::shared_ptr K(new Cal3_S2Stereo(
-          sfnew->left_undistRectCameraMatrix_.fx(),
-          sfnew->left_undistRectCameraMatrix_.fy(),
-          sfnew->left_undistRectCameraMatrix_.skew(),
-          sfnew->left_undistRectCameraMatrix_.px(),
-          sfnew->left_undistRectCameraMatrix_.py(), sfnew->baseline_));
-      // Note: camera pose is the identity (instead of
-      sfnew->getBPoseCamLRect()) since the 3D point is in the left camera
-      frame StereoCamera stereoCam = StereoCamera(Pose3(),K);
-      StereoPoint2 sp2 = stereoCam.project(point3d_rect);
-      EXPECT_DOUBLE_EQ(sp2.uL(), sfnew->left_keypoints_rectified_.at(i).x, 1);
-      EXPECT_DOUBLE_EQ(sp2.v(), sfnew->left_keypoints_rectified_.at(i).y, 1);
-      EXPECT_DOUBLE_EQ(sp2.uR(), sfnew->right_keypoints_rectified_.at(i).x, 1);
-      EXPECT_DOUBLE_EQ(sp2.v(), sfnew->right_keypoints_rectified_.at(i).y,
-                       3);  // slightly larger errors
-    }
-  }
->>>>>>> c7d98610
-}
-/* ************************************************************************* */
-
-<<<<<<< HEAD
-=======
-TEST_F(StereoFrameFixture, getLandmarkInfo) {
-  // Try to retrieve every single landmark and compare against ground truth.
-  const auto& left_frame = sfnew->getLeftFrame();
-  for (size_t i = 0; i < left_frame.keypoints_.size(); i++) {
-    StereoFrame::LandmarkInfo lmInfo = sfnew->getLandmarkInfo(i);
-    EXPECT_DOUBLE_EQ(left_frame.keypoints_.at(i).x, lmInfo.keypoint.x);
-    EXPECT_DOUBLE_EQ(left_frame.keypoints_.at(i).y, lmInfo.keypoint.y);
-    EXPECT_DOUBLE_EQ(10 * i, lmInfo.score);
-    EXPECT_DOUBLE_EQ(5 * i, lmInfo.age);
-    Vector3 actual = lmInfo.keypoint_3d;
-    Vector3 expected = sfnew->keypoints_3d_.at(i);
-    EXPECT_TRUE(assert_equal(expected, actual));
-  }
-}
-
->>>>>>> c7d98610
 // TODO: Figure out why this compiles on PC, but not on Jenkins
 TEST_F(StereoFrameFixture, DISABLED_undistortFisheyeStereoFrame) {
   // Parse camera params for left and right cameras
@@ -1314,8 +1114,4 @@
   // Test distortion with image comparison --> uncomment
   EXPECT_TRUE(
       UtilsOpenCV::CvMatCmp(undist_sidebyside, undist_sidebyside_ref, 1e-1));
-<<<<<<< HEAD
-}
-=======
-}
->>>>>>> c7d98610
+}