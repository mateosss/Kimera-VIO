/* ----------------------------------------------------------------------------
 * Copyright 2017, Massachusetts Institute of Technology,
 * Cambridge, MA 02139
 * All Rights Reserved
 * Authors: Luca Carlone, et al. (see THANKS for the full author list)
 * See LICENSE for the license information
 * -------------------------------------------------------------------------- */

/**
 * @file   Tracker.h
 * @brief  Class describing temporal tracking
 * @author Antoni Rosinol
 * @author Luca Carlone
 */

// TODO(Toni): put tracker in another folder.
#pragma once

#include <opencv2/opencv.hpp>

#include <gtsam/base/Matrix.h>
#include <gtsam/geometry/Pose3.h>
#include <gtsam/geometry/Rot3.h>
#include <gtsam/geometry/StereoCamera.h>

#include "kimera-vio/frontend/CameraParams.h"
#include "kimera-vio/frontend/Frame.h"
#include "kimera-vio/frontend/OpticalFlowPredictor.h"
#include "kimera-vio/frontend/StereoFrame.h"
#include "kimera-vio/frontend/Tracker-definitions.h"
<<<<<<< HEAD
#include "kimera-vio/frontend/VisionFrontEndParams.h"
=======
#include "kimera-vio/frontend/VioFrontEndParams.h"
#include "kimera-vio/utils/ThreadsafeQueue.h"
>>>>>>> 5fe383e8
#include "kimera-vio/utils/Macros.h"

namespace VIO {

// TODO(Toni): Fast-forwarding bcs of an issue wiht includes:
// if you include here the display-definitions.h, a million errors appear, this
// should go away after properly cleaning what each file includes.
class VisualizerOutput;
typedef ThreadsafeQueue<std::unique_ptr<VisualizerOutput>> DisplayQueue;

class Tracker {
 public:
  KIMERA_POINTER_TYPEDEFS(Tracker);
  KIMERA_DELETE_COPY_CONSTRUCTORS(Tracker);
  EIGEN_MAKE_ALIGNED_OPERATOR_NEW

  /**
   * @brief Tracker tracks features from frame to frame.
   * @param tracker_params Parameters for feature tracking
   * @param camera_params Parameters for the camera used for tracking.
   */
  Tracker(const FrontendParams& tracker_params,
          const CameraParams& camera_params,
          DisplayQueue* display_queue = nullptr);

  // Tracker parameters.
  const FrontendParams tracker_params_;

  // Mask for features.
  cv::Mat cam_mask_;

 public:
  void featureTracking(Frame* ref_frame,
                       Frame* cur_frame,
                       const gtsam::Rot3& inter_frame_rotation);

  // TODO(Toni): this function is almost a replica of the Stereo version,
  // factorize.
  std::pair<TrackingStatus, gtsam::Pose3> geometricOutlierRejectionMono(
      Frame* ref_frame,
      Frame* cur_frame);

  // TODO(Toni): this function is almost a replica of the Mono version,
  // factorize.
  std::pair<TrackingStatus, gtsam::Pose3> geometricOutlierRejectionStereo(
      StereoFrame& ref_frame,
      StereoFrame& cur_frame);

  // Contrarily to the previous 2 this also returns a 3x3 covariance for the
  // translation estimate.
  std::pair<TrackingStatus, gtsam::Pose3>
  geometricOutlierRejectionMonoGivenRotation(Frame* ref_frame,
                                             Frame* cur_frame,
                                             const gtsam::Rot3& R);

  std::pair<std::pair<TrackingStatus, gtsam::Pose3>, gtsam::Matrix3>
  geometricOutlierRejectionStereoGivenRotation(StereoFrame& ref_stereoFrame,
                                               StereoFrame& cur_stereoFrame,
                                               const gtsam::Rot3& R);

  void removeOutliersMono(const std::vector<int>& inliers,
                          Frame* ref_frame,
                          Frame* cur_frame,
                          KeypointMatches* matches_ref_cur);

  void removeOutliersStereo(const std::vector<int>& inliers,
                            StereoFrame* ref_stereoFrame,
                            StereoFrame* cur_stereoFrame,
                            KeypointMatches* matches_ref_cur);

  void checkStatusRightKeypoints(
      const std::vector<KeypointStatus>& right_keypoints_status);

  /* ---------------------------- CONST FUNCTIONS --------------------------- */
  // returns frame with markers
  cv::Mat getTrackerImage(
      const Frame& ref_frame,
      const Frame& cur_frame,
      const KeypointsCV& extra_corners_gray = KeypointsCV(),
      const KeypointsCV& extra_corners_blue = KeypointsCV()) const;

  /* ---------------------------- STATIC FUNCTIONS -------------------------- */
  static void findOutliers(const KeypointMatches& matches_ref_cur,
                           std::vector<int> inliers,
                           std::vector<int>* outliers);

  static void findMatchingKeypoints(const Frame& ref_frame,
                                    const Frame& cur_frame,
                                    KeypointMatches* matches_ref_cur);

  static void findMatchingStereoKeypoints(
      const StereoFrame& ref_stereoFrame,
      const StereoFrame& cur_stereoFrame,
      KeypointMatches* matches_ref_cur_stereo);

  static void findMatchingStereoKeypoints(
      const StereoFrame& ref_stereoFrame,
      const StereoFrame& cur_stereoFrame,
      const KeypointMatches& matches_ref_cur_mono,
      KeypointMatches* matches_ref_cur_stereo);

  static bool computeMedianDisparity(const KeypointsCV& ref_frame_kpts,
                                     const KeypointsCV& cur_frame_kpts,
                                     const KeypointMatches& matches_ref_cur,
                                     double* median_disparity);

  static std::pair<Vector3, Matrix3> getPoint3AndCovariance(
      const StereoFrame& stereoFrame,
      const gtsam::StereoCamera& stereoCam,
      const size_t pointId,
      const gtsam::Matrix3& stereoPtCov,
      boost::optional<gtsam::Matrix3> Rmat = boost::none);

  // Get tracker info
  inline DebugTrackerInfo getTrackerDebugInfo() { return debug_info_; }

 private:
  // Incremental id assigned to new landmarks.
  LandmarkId landmark_count_;

  // Camera params for the camera used to track: currently we only use K if the
  // rotational optical flow predictor is used
  const CameraParams camera_params_;

  // Feature tracking uses the optical flow predictor to have a better guess of
  // where the features moved from frame to frame.
  OpticalFlowPredictor::UniquePtr optical_flow_predictor_;

  // Debug info.
  DebugTrackerInfo debug_info_;

  // Display queue: push to this queue if you want to display an image.
  DisplayQueue* display_queue_;

  // This is not const as for debugging we want to redirect the image save path
  // where we like.
  std::string output_images_path_;
<<<<<<< HEAD

  // Monocular RANSACs
  opengv::sac::Ransac<ProblemMono> mono_ransac_;
  opengv::sac::Ransac<ProblemMonoGivenRot> mono_ransac_given_rot_;

  // Stereo RANSAC
  opengv::sac::Ransac<ProblemStereo> stereo_ransac_;
=======
>>>>>>> 5fe383e8
};

}  // namespace VIO<|MERGE_RESOLUTION|>--- conflicted
+++ resolved
@@ -28,12 +28,8 @@
 #include "kimera-vio/frontend/OpticalFlowPredictor.h"
 #include "kimera-vio/frontend/StereoFrame.h"
 #include "kimera-vio/frontend/Tracker-definitions.h"
-<<<<<<< HEAD
 #include "kimera-vio/frontend/VisionFrontEndParams.h"
-=======
-#include "kimera-vio/frontend/VioFrontEndParams.h"
 #include "kimera-vio/utils/ThreadsafeQueue.h"
->>>>>>> 5fe383e8
 #include "kimera-vio/utils/Macros.h"
 
 namespace VIO {
@@ -171,7 +167,6 @@
   // This is not const as for debugging we want to redirect the image save path
   // where we like.
   std::string output_images_path_;
-<<<<<<< HEAD
 
   // Monocular RANSACs
   opengv::sac::Ransac<ProblemMono> mono_ransac_;
@@ -179,8 +174,6 @@
 
   // Stereo RANSAC
   opengv::sac::Ransac<ProblemStereo> stereo_ransac_;
-=======
->>>>>>> 5fe383e8
 };
 
 }  // namespace VIO