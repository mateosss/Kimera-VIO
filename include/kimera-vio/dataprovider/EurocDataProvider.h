--- conflicted
+++ resolved
@@ -201,13 +201,8 @@
   // Clip final frame to the number of images in the dataset.
   void clipFinalFrame();
 
-<<<<<<< HEAD
  protected:
-  VioParams pipeline_params_;
-=======
- private:
   VioParams vio_params_;
->>>>>>> fc798059
 
   /// Images data.
   // TODO(Toni): remove camera_names_ and camera_image_lists_...
