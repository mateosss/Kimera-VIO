cmake_minimum_required (VERSION 3.5)
project(SparkVio VERSION 1.0 LANGUAGES CXX)

# Make sure that custom modules like FindXXXX are found
# Currently we do not have any custom find module...
list(INSERT CMAKE_MODULE_PATH 0 ${CMAKE_SOURCE_DIR}/cmake)

if(NOT CMAKE_BUILD_TYPE)
  set(CMAKE_BUILD_TYPE Release)
endif()

message(STATUS "===============================================================")
message(STATUS "====================  Dependencies ============================")

### Include the boost directory
find_package(Boost REQUIRED COMPONENTS filesystem serialization regex timer date_time thread)
if(NOT TARGET Boost::boost)
  add_library(Boost::boost INTERFACE IMPORTED)
  set_target_properties(Boost::boost PROPERTIES
  INTERFACE_LINK_LIBRARIES "${Boost_LIBRARIES}"
  INTERFACE_INCLUDE_DIRECTORIES "${Boost_INCLUDE_DIRS}")
endif()

### Find the GTSAM package
find_package(GTSAM REQUIRED)
if(GTSAM_FOUND)
  message(STATUS "FOUND GTSAM! ${OpenCV_INCLUDE_DIRS}")
endif(GTSAM_FOUND)

### Find the OpenGV package
find_package(opengv REQUIRED)
if(opengv_FOUND)
  message(STATUS "FOUND OpenGV!")
endif(opengv_FOUND)

### Find opencv
find_package(OpenCV 3.3.1 REQUIRED)
if(OpenCV_FOUND)
  message(STATUS "FOUND OpenCV!")
endif(OpenCV_FOUND)

# TODO: Install these if not already installed
### Find the Dlib package # TODO: get rid of this dependency
find_package(DLib REQUIRED)
if(DLib_FOUND)
  message(STATUS "FOUND DLib!")
endif(DLib_FOUND)

### Find the DBoW2 package
find_package(DBoW2)
if(DBoW2_FOUND)
  message(STATUS "FOUND DBoW2!")
endif(DBoW2_FOUND)

### Unzip the vocabularly file
execute_process(
COMMAND ${CMAKE_COMMAND} -E tar xzf ${CMAKE_SOURCE_DIR}/vocabulary/ORBvoc.txt.tar.gz
WORKING_DIRECTORY ${CMAKE_SOURCE_DIR}/vocabulary
)

### External Dependencies
include(ExternalProject)

### Include the gflags directory
include(${CMAKE_CURRENT_SOURCE_DIR}/cmake/gflags.cmake)

### Include the glog directory
include(${CMAKE_CURRENT_SOURCE_DIR}/cmake/glog.cmake)

### Compile the code
add_library(sparkvio SHARED
  src/ETH_parser.cpp
  src/StereoVisionFrontEnd.cpp
  src/Tracker.cpp
  src/StereoFrame.cpp
  src/StereoImuSyncPacket.cpp
  src/UtilsGeometry.cpp
  src/UtilsOpenCV.cpp
  src/ImuFrontEnd.cpp
  src/VioBackEnd.cpp
  src/RegularVioBackEnd.cpp
  src/Histogram.cpp
  src/LoggerMatlab.cpp
  src/LoopClosureDetector.cpp
  src/LoopClosureDetector.h
  src/LoopClosureDetectorParams.h
  src/FeatureSelector.cpp
  src/YamlParser.h
  src/VioBackEndParams.h
  src/VioFrontEndParams.h
  src/RegularVioBackEndParams.h
  src/CameraParams.cpp
  src/Frame.h
  src/Visualizer3D.cpp "")

# Add an alias so that library can be used inside the build tree, e.g. when testing
add_library(SparkVio::SparkVio ALIAS sparkvio)

### Add source code for data provider.
include(src/datasource/CMakeLists.txt)
### Add source code for factors
include(src/factors/CMakeLists.txt)
### Add source code for mesh
include(src/mesh/CMakeLists.txt)
### Add source code for utils
include(src/utils/CMakeLists.txt)
### Add source code for initialization
include(src/initial/CMakeLists.txt)
### Add source code for pipeline
include(src/pipeline/CMakeLists.txt)
### Add source code for common
include(src/common/CMakeLists.txt)

target_link_libraries(sparkvio
  PRIVATE
    opengv
  PUBLIC
    Boost::boost
    ${OpenCV_LIBS}
    gflags::gflags
    glog::glog
    gtsam
    gtsam_unstable
    DBoW2
    DLib
)
target_include_directories(sparkvio
  PUBLIC
    ${GTSAM_INCLUDE_DIR}
    $<BUILD_INTERFACE:${CMAKE_CURRENT_SOURCE_DIR}/src>
    $<INSTALL_INTERFACE:src>
  )

target_compile_options(sparkvio
  PRIVATE -Wall -pipe
  PRIVATE -march=native) # Remove these
  
# We would just need to say cxx_std_11 if we were using cmake 3.8
target_compile_features(sparkvio PUBLIC
        cxx_auto_type cxx_constexpr cxx_range_for cxx_nullptr cxx_override ) # And many more

add_executable(stereoVIOEuroc ./examples/stereoVIOEuroc.cpp)
target_link_libraries(stereoVIOEuroc PUBLIC SparkVio::SparkVio)

add_executable(semanticVIOEuroc ./examples/semanticVIOEuroc.cpp)
target_link_libraries(semanticVIOEuroc PUBLIC SparkVio::SparkVio)

#add_executable(stereoVIOSimulation ./examples/stereoVIOSimulation.cpp)
#target_link_libraries(stereoVIOSimulation PUBLIC SparkVio::SparkVio)

add_executable(stereoVIOKitti ./examples/stereoVIOKitti.cpp)
target_link_libraries(stereoVIOKitti PUBLIC SparkVio::SparkVio)

### Add testing
# Download and unpack googletest at configure time
# TODO Consider doing the same for glog, gflags, although it might
# make the command `cmake ..` a bit slow.
configure_file(${CMAKE_CURRENT_SOURCE_DIR}/cmake/gtest.cmake external/googletest-download/CMakeLists.txt)
execute_process(COMMAND "${CMAKE_COMMAND}" -G "${CMAKE_GENERATOR}" .
    WORKING_DIRECTORY "${CMAKE_BINARY_DIR}/external/googletest-download" )
execute_process(COMMAND "${CMAKE_COMMAND}" --build .
    WORKING_DIRECTORY "${CMAKE_BINARY_DIR}/external/googletest-download" )

# Prevent GoogleTest from overriding our compiler/linker options
# when building with Visual Studio
set(gtest_force_shared_crt ON CACHE BOOL "" FORCE)

# Add googletest directly to our build. This adds
# the following targets: gtest, gtest_main, gmock
# and gmock_main
add_subdirectory("${CMAKE_BINARY_DIR}/external/googletest-src"
                 "${CMAKE_BINARY_DIR}/external/googletest-build")

# The gtest/gmock targets carry header search path
# dependencies automatically when using CMake 2.8.11 or
# later. Otherwise we have to add them here ourselves.
if(CMAKE_VERSION VERSION_LESS 2.8.11)
    include_directories("${gtest_SOURCE_DIR}/include"
                        "${gmock_SOURCE_DIR}/include")
endif()

# Include data directories for gtests.
set(TEST_DATA_PATH "${CMAKE_CURRENT_SOURCE_DIR}/tests/data")
configure_file(./tests/test_config.h.in ./tests/test_config.h)
include_directories("${CMAKE_CURRENT_BINARY_DIR}/tests")

# Generate gtests.
include(CTest)
add_executable(testSparkVio
  tests/testSparkVio.cpp
  tests/testCameraParams.cpp
  tests/testCodesignIdeas.cpp
  tests/testFeatureSelector.cpp
  tests/testFrame.cpp
  tests/testGeneralParallelPlaneRegularBasicFactor.cpp
  tests/testGeneralParallelPlaneRegularTangentSpaceFactor.cpp
  tests/testImuFrontEnd.cpp
<<<<<<< HEAD
  tests/testKittiDataProvider.cpp # TODO
  tests/testLoopClosureDetector.cpp
  # tests/testMesher.cpp # rotten
  tests/testParallelPlaneRegularBasicFactor.cpp
  tests/testParallelPlaneRegularTangentSpaceFactor.cpp
  tests/testPointPlaneFactor.cpp
  #tests/testRegularVioBackEnd.cpp # rotten
=======
  tests/testKittiDataProvider.cpp
  #tests/testMesher.cpp
  tests/testParallelPlaneRegularBasicFactor.cpp
  tests/testParallelPlaneRegularTangentSpaceFactor.cpp
  tests/testPointPlaneFactor.cpp
  #tests/testRegularVioBackEnd.cpp
>>>>>>> c6249bcc
  tests/testRegularVioBackEndParams.cpp
  tests/testStereoFrame.cpp
  tests/testStereoVisionFrontEnd.cpp
  tests/testThreadsafeImuBuffer.cpp
  tests/testThreadsafeQueue.cpp
  tests/testThreadsafeTemporalBuffer.cpp
  tests/testTimer.cpp
  tests/testTracker.cpp
  tests/testUtilsOpenCV.cpp
  tests/testVioBackEnd.cpp
  tests/testVioBackEndParams.cpp
  tests/testVioFrontEndParams.cpp
  tests/testVisualizer3D.cpp
<<<<<<< HEAD
=======
  #tests/testInitializationBackEnd.cpp
  tests/testOnlineAlignment.cpp
>>>>>>> c6249bcc
  )
target_link_libraries(testSparkVio gtest SparkVio::SparkVio)

if(CMAKE_VERSION VERSION_LESS 3.10)
  enable_testing()
  include(FindGTest)
  gtest_add_tests(testSparkVio "" AUTO)
else()
  include(GoogleTest)
  gtest_discover_tests(testSparkVio)
endif()

#export(TARGETS SparkVio FILE SparkVio.cmake)
#
#
#install(TARGETS SparkVio EXPORT stereoVioTargets
#  LIBRARY DESTINATION lib
#  ARCHIVE DESTINATION lib
#  RUNTIME DESTINATION bin
#  INCLUDES DESTINATION include
#  )
#install(EXPORT SparkVioTargets
#  FILE SparkVioTargets.cmake
#  NAMESPACE stereoVio::
#  DESTINATION lib/cmake/SparkVio
#  )

#include(CMakePackageConfigHelpers)
#write_basic_package_version_file("SparkVioConfigVersion.cmake"
#  VERSION ${SparkVio_VERSION}
#  COMPATIBILITY SameMajorVersion
#)

##############################################
## Installation instructions
#include(GNUInstallDirs)
#
## First of all, we need to install the library itself.
#install(TARGETS SparkVio
#    EXPORT SparkVio-export
#    LIBRARY DESTINATION lib
#    ARCHIVE DESTINATION lib
#    INCLUDES DESTINATION include # We need this right?
#)

## This is required so that the exported target has the name SparkVio and not SparkVio
#set_target_properties(SparkVio PROPERTIES EXPORT_NAME SparkVio)

## TODO THIS SHOULD BE only the headers... aka include/
##install(DIRECTORY src/ DESTINATION ${CMAKE_INSTALL_INCLUDEDIR})
#
## Install headers of our dependencies, not sure if it works...
#install(DIRECTORY ${GTSAM_INCLUDE_DIR} DESTINATION ${CMAKE_INSTALL_INCLUDEDIR})
#install(DIRECTORY ${GFLAGS_INCLUDE_DIRS} DESTINATION ${CMAKE_INSTALL_INCLUDEDIR})
#install(DIRECTORY ${GLOG_INCLUDE_DIRS} DESTINATION ${CMAKE_INSTALL_INCLUDEDIR})
#
## CMAKE_INSTALL_LIBDIR is lib usually
set(INSTALL_CONFIGDIR ${CMAKE_INSTALL_LIBDIR}/cmake/SparkVio)

## We install the export that we defined above
## Export the targets to a script
## This will install the import script SparkVioTargets.cmake
## When findpackaged by other scripts, it will load the targets defined
## in the export SparkVio-export.
#install(EXPORT SparkVio-export
#  FILE SparkVioTargets.cmake
#  NAMESPACE SparkVio::
## It's usually a good idea to give CMake access to the version,
## so that find_package can have a version specified.
## Create a ConfigVersion.cmake file
## It's usually a good idea to give CMake access to the version,
## so that find_package can have a version specified.
## Create a ConfigVersion.cmake file
include(CMakePackageConfigHelpers)
write_basic_package_version_file(${CMAKE_CURRENT_BINARY_DIR}/SparkVioConfigVersion.cmake
    VERSION ${PROJECT_VERSION}
    COMPATIBILITY AnyNewerVersion
)

# Create SparkVioConfig.cmake with extra info from SparkVioConfig.cmake.in
# This file is necessary to find_package the library SparkVio.
configure_package_config_file(${CMAKE_CURRENT_LIST_DIR}/cmake/SparkVioConfig.cmake.in
    ${CMAKE_CURRENT_BINARY_DIR}/SparkVioConfig.cmake
    INSTALL_DESTINATION ${INSTALL_CONFIGDIR}
)
#
## Install the config and configversion
## Here you could also install custom cmake find modules
#install(FILES
#    ${CMAKE_CURRENT_BINARY_DIR}/SparkVioConfig.cmake
#    ${CMAKE_CURRENT_BINARY_DIR}/SparkVioConfigVersion.cmake
#    DESTINATION ${INSTALL_CONFIGDIR}
#)

set(EXPORTED_DEPENDENCIES "")
list(APPEND EXPORTED_DEPENDENCIES "glog::glog")
list(APPEND EXPORTED_DEPENDENCIES "gflags::gflags")

export(TARGETS sparkvio ${EXPORTED_DEPENDENCIES}
       FILE SparkVioTargets.cmake)
export(PACKAGE SparkVio)

### SIYI's way of exporting.
##target_include_directories(stereoVIO PUBLIC "./src" ${Boost_INCLUDE_DIRS} ${GTSAM_INCLUDE_DIR} "/usr/local/include/opengv/" ${OpenCV_INCLUDE_DIRS} ${GFLAGS_INCLUDE_DIRS} ${GLOG_INCLUDE_DIRS})
##export(TARGETS stereoVIO FILE stereoVIO.cmake)

###############################################################################
# Print configuration variables
message(STATUS "===============================================================")
message(STATUS "================  Configuration Options  ======================")
message(STATUS "CMAKE_CXX_COMPILER_ID type                : ${CMAKE_CXX_COMPILER_ID}")
message(STATUS "CMAKE_CXX_COMPILER_VERSION                : ${CMAKE_CXX_COMPILER_VERSION}")
message(STATUS "Build flags                                               ")
if(NOT MSVC AND NOT XCODE_VERSION)
    message(STATUS "  Build type                              : ${CMAKE_BUILD_TYPE}")
    if (NOT ${CMAKE_BUILD_TYPE} STREQUAL "Release")
      message(WARNING "  Build type is not in RELEASE, this will slow down the code.")
    endif()
    message(STATUS "  C compilation flags (Release)           : ${CMAKE_C_FLAGS} ${CMAKE_C_FLAGS_RELEASE}")
    message(STATUS "  C++ compilation flags (Release)         : ${CMAKE_CXX_FLAGS_RELEASE}")
endif()<|MERGE_RESOLUTION|>--- conflicted
+++ resolved
@@ -134,7 +134,7 @@
 target_compile_options(sparkvio
   PRIVATE -Wall -pipe
   PRIVATE -march=native) # Remove these
-  
+
 # We would just need to say cxx_std_11 if we were using cmake 3.8
 target_compile_features(sparkvio PUBLIC
         cxx_auto_type cxx_constexpr cxx_range_for cxx_nullptr cxx_override ) # And many more
@@ -195,7 +195,6 @@
   tests/testGeneralParallelPlaneRegularBasicFactor.cpp
   tests/testGeneralParallelPlaneRegularTangentSpaceFactor.cpp
   tests/testImuFrontEnd.cpp
-<<<<<<< HEAD
   tests/testKittiDataProvider.cpp # TODO
   tests/testLoopClosureDetector.cpp
   # tests/testMesher.cpp # rotten
@@ -203,14 +202,6 @@
   tests/testParallelPlaneRegularTangentSpaceFactor.cpp
   tests/testPointPlaneFactor.cpp
   #tests/testRegularVioBackEnd.cpp # rotten
-=======
-  tests/testKittiDataProvider.cpp
-  #tests/testMesher.cpp
-  tests/testParallelPlaneRegularBasicFactor.cpp
-  tests/testParallelPlaneRegularTangentSpaceFactor.cpp
-  tests/testPointPlaneFactor.cpp
-  #tests/testRegularVioBackEnd.cpp
->>>>>>> c6249bcc
   tests/testRegularVioBackEndParams.cpp
   tests/testStereoFrame.cpp
   tests/testStereoVisionFrontEnd.cpp
@@ -224,11 +215,8 @@
   tests/testVioBackEndParams.cpp
   tests/testVioFrontEndParams.cpp
   tests/testVisualizer3D.cpp
-<<<<<<< HEAD
-=======
   #tests/testInitializationBackEnd.cpp
   tests/testOnlineAlignment.cpp
->>>>>>> c6249bcc
   )
 target_link_libraries(testSparkVio gtest SparkVio::SparkVio)
 
